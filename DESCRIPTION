--- conflicted
+++ resolved
@@ -35,13 +35,8 @@
     Matrix,
     nlme (>= 3.1-124),
     rstan (>= 2.14.2),
-<<<<<<< HEAD
     rstantools (>= 1.3.0),
-    shinystan (>= 2.3.0),
-=======
-    rstantools (>= 1.2.0),
     shinystan (>= 2.4.0),
->>>>>>> cf125494
     stats,
     utils
 Suggests:
