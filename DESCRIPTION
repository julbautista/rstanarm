Package: rstanarm
Type: Package
Title: Bayesian Applied Regression Modeling via Stan
Version: 2.13.1
Date: 2016-11-20
Authors@R: c(person("Jonah", "Gabry", email = "jsg2201@columbia.edu", role = "aut"),
             person("Trustees of", "Columbia University", role = "cph"),
             person("R Core", "Deveopment Team", role = "cph", 
                     comment = "R/stan_aov.R"),
             person("Douglas", "Bates", role = "cph", comment = "R/pp_data.R"),
             person("Martin", "Maechler", role = "cph", comment = "R/pp_data.R"),
             person("Ben", "Bolker", role = "cph", comment = "R/pp_data.R"),
             person("Steve", "Walker", role = "cph", comment = "R/pp_data.R"),
             person("Brian", "Ripley", role = "cph", 
                    comment = "R/stan_aov.R, R/stan_polr.R"),
             person("William", "Venables", role = "cph", comment = "R/stan_polr.R"),
             person("Ben", "Goodrich", email = "benjamin.goodrich@columbia.edu", 
                    role = c("cre", "aut")))
Description: Estimates pre-compiled regression models using the 'rstan' package, which provides
    the R interface to the Stan C++ library for Bayesian estimation. Users specify models via the
    customary R syntax with a formula and data.frame plus some additional arguments for priors.
License: GPL (>=3)
Depends:
    R (>= 3.0.2),
    Rcpp (>= 0.12.0),
    methods
Imports:
    bayesplot (>= 1.0.0),
    ggplot2 (>= 2.2.0),
    lme4 (>= 1.1-8),
    loo (>= 0.1.6),
    Matrix,
    nlme (>= 3.1-124),
    rstan (>= 2.12.1),
    rstantools (>= 1.0.0),
    shinystan (>= 2.2.1),
    stats,
    utils
Suggests:
<<<<<<< HEAD
    betareg,
    gamm4,
=======
    arm,
>>>>>>> 1b2ab9ef
    gridExtra,
    HSAUR3,
    KernSmooth,
    knitr,
    MASS,
    mgcv,
    rmarkdown,
    roxygen2,
    testthat (>= 1.0.2)
LinkingTo: StanHeaders (>= 2.12.0), rstan (>= 2.12.1), BH (>= 1.60.0), Rcpp (>=
    0.12.0), RcppEigen
VignetteBuilder: knitr
LazyData: true
NeedsCompilation: yes
URL: https://groups.google.com/forum/#!forum/stan-users, http://mc-stan.org/
BugReports: https://github.com/stan-dev/rstanarm/issues
RoxygenNote: 5.0.1<|MERGE_RESOLUTION|>--- conflicted
+++ resolved
@@ -37,12 +37,8 @@
     stats,
     utils
 Suggests:
-<<<<<<< HEAD
+    arm,
     betareg,
-    gamm4,
-=======
-    arm,
->>>>>>> 1b2ab9ef
     gridExtra,
     HSAUR3,
     KernSmooth,
