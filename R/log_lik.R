--- conflicted
+++ resolved
@@ -115,13 +115,10 @@
   validate_stanreg_object(x)
   if (is_polr(x) || is_scobit(x))
     return(.ll_polr_i)
-<<<<<<< HEAD
   else if (is_clogit(x)) 
     return(.ll_clogit_i)
-=======
-  if (is.nlmer(x)) 
+  else if (is.nlmer(x)) 
     return(.ll_nlmer_i)
->>>>>>> d7756ab2
   
   fun <- paste0(".ll_", family(x)$family, "_i")
   get(fun, mode = "function")
