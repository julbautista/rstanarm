--- conflicted
+++ resolved
@@ -72,8 +72,6 @@
     STOP_sampling_only("Pointwise log-likelihood matrix")
   newdata <- validate_newdata(newdata)
   calling_fun <- as.character(sys.call(-1))[1]
-<<<<<<< HEAD
-  
   dots <- list(...)
   if (is.stanmvreg(object)) {
     m <- dots[["m"]]
@@ -87,11 +85,6 @@
                           reloo_or_kfold = calling_fun %in% c("kfold", "reloo"), 
                           ...)
   fun <- ll_fun(object, m = m)
-=======
-  args <- ll_args(object, newdata = newdata, offset = offset, 
-                  reloo_or_kfold = calling_fun %in% c("kfold", "reloo"), 
-                  ...)
-  fun <- ll_fun(object)
   if (is_clogit(object)) {
     out <-
       vapply(
@@ -107,28 +100,21 @@
         }
       )
     return(out)
-  }
-  
->>>>>>> 0c4affad
-  out <- vapply(
-    seq_len(args$N),
-    FUN = function(i) {
-      as.vector(fun(
-        i = i,
-        data = args$data[i, , drop = FALSE],
-        draws = args$draws
-      ))
-    },
-    FUN.VALUE = numeric(length = args$S)
-  )
-<<<<<<< HEAD
+  } else {
+    out <- vapply(
+      seq_len(args$N),
+      FUN = function(i) {
+        as.vector(fun(
+          i = i,
+          data = args$data[i, , drop = FALSE],
+          draws = args$draws
+        ))
+      },
+      FUN.VALUE = numeric(length = args$S)
+    )
+  }
   if (is.null(newdata)) colnames(out) <- rownames(model.frame(object, m = m))
   else colnames(out) <- rownames(newdata)
-=======
-  colnames(out) <- if (is.null(newdata)) 
-    rownames(model.frame(object)) else rownames(newdata)
-  
->>>>>>> 0c4affad
   return(out)
 }
 
