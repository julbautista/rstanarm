# Part of the rstanarm package for estimating model parameters
# Copyright (C) 2015, 2016, 2017 Trustees of Columbia University
#
# This program is free software; you can redistribute it and/or
# modify it under the terms of the GNU General Public License
# as published by the Free Software Foundation; either version 3
# of the License, or (at your option) any later version.
#
# This program is distributed in the hope that it will be useful,
# but WITHOUT ANY WARRANTY; without even the implied warranty of
# MERCHANTABILITY or FITNESS FOR A PARTICULAR PURPOSE.  See the
# GNU General Public License for more details.
#
# You should have received a copy of the GNU General Public License
# along with this program; if not, write to the Free Software
# Foundation, Inc., 51 Franklin Street, Fifth Floor, Boston, MA  02110-1301, USA.

#' Pointwise log-likelihood matrix
#'
#' For models fit using MCMC only, the \code{log_lik} method returns the
#' \eqn{S} by \eqn{N} pointwise log-likelihood matrix, where \eqn{S} is the size
#' of the posterior sample and \eqn{N} is the number of data points.
#'
#' @aliases log_lik
#' @export
#'
#' @templateVar stanregArg object
#' @template args-stanreg-object
#' @template args-dots-ignored
#' @param newdata An optional data frame of new data (e.g. holdout data) to use
#'   when evaluating the log-likelihood. See the description of \code{newdata}
#'   for \code{\link{posterior_predict}}.
#' @param offset A vector of offsets. Only required if \code{newdata} is
#'   specified and an \code{offset} was specified when fitting the model.
#'
#' @return An \eqn{S} by \eqn{N} matrix, where \eqn{S} is the size of the
#'   posterior sample and \eqn{N} is the number of data points.
#'   
#'   
#' @examples 
#' \donttest{
#'  roaches$roach100 <- roaches$roach1 / 100
#'  fit <- stan_glm(
#'     y ~ roach100 + treatment + senior,
#'     offset = log(exposure2),
#'     data = roaches,
#'     family = poisson(link = "log"),
#'     prior = normal(0, 2.5),
#'     prior_intercept = normal(0, 10),
#'     iter = 500 # to speed up example
#'  )
#'  ll <- log_lik(fit)
#'  dim(ll)
#'  all.equal(ncol(ll), nobs(fit))
#'
#'  # using newdata argument
#'  nd <- roaches[1:2, ]
#'  nd$treatment[1:2] <- c(0, 1)
#'  ll2 <- log_lik(fit, newdata = nd, offset = c(0, 0))
#'  head(ll2)
#'  dim(ll2)
#'  all.equal(ncol(ll2), nrow(nd))
#' }
#'
log_lik.stanreg <- function(object, newdata = NULL, offset = NULL, ...) {
  if (!used.sampling(object))
    STOP_sampling_only("Pointwise log-likelihood matrix")
  newdata <- validate_newdata(newdata)
  calling_fun <- as.character(sys.call(-1))[1]
  args <- ll_args(object, newdata = newdata, offset = offset, 
                  reloo_or_kfold = calling_fun %in% c("kfold", "reloo"), 
                  ...)
  fun <- ll_fun(object)
<<<<<<< HEAD
  if (is(object, "clogit"))
    sapply(seq_len(args$N), function(i) {
      as.vector(fun(i = i, draws = args$draws,
                    data = args$data[args$data$strata == 
                              levels(args$data$strata)[i],, drop = FALSE]))
      })
  else sapply(seq_len(args$N), function(i) {
    as.vector(fun(i = i, data = args$data[i, , drop = FALSE],
                  draws = args$draws))
  })
=======
  out <- vapply(
    seq_len(args$N),
    FUN = function(i) {
      as.vector(fun(
        i = i,
        data = args$data[i,, drop = FALSE],
        draws = args$draws
      ))
    },
    FUN.VALUE = numeric(length = args$S)
  )
  if (is.null(newdata)) colnames(out) <- rownames(model.frame(object))
  else colnames(out) <- rownames(newdata)
  return(out)
>>>>>>> 1a2c2216
}


# internal ----------------------------------------------------------------

# get log likelihood function for a particular model
# @param x stanreg object
# @return a function
ll_fun <- function(x) {
  validate_stanreg_object(x)
  f <- family(x)
  if (!is(f, "family") || is_scobit(x))
    return(.ll_polr_i)
<<<<<<< HEAD
  else if (is(x, "clogit")) return(.ll_clogit_i)
  get(paste0(".ll_", f$family, "_i"), mode = "function")
=======
  
  fun <- paste0(".ll_", f$family, "_i")
  get(fun, mode = "function")
>>>>>>> 1a2c2216
}

# get arguments needed for ll_fun
# @param object stanreg object
# @param newdata same as posterior predict
# @param offset vector of offsets (only required if model has offset term and
#   newdata is specified)
# @param reloo_or_kfold logical. TRUE if ll_args is for reloo or kfold
# @param ... For models without group-specific terms (i.e., not stan_[g]lmer), 
#   if reloo_or_kfold is TRUE and 'newdata' is specified then ... is used to 
#   pass 'newx' and 'stanmat' from reloo or kfold (bypassing pp_data). This is a
#   workaround in case there are issues with newdata containing factors with
#   only a single level.
# @return a named list with elements data, draws, S (posterior sample size) and
#   N = number of observations
ll_args <- function(object, newdata = NULL, offset = NULL, 
                    reloo_or_kfold = FALSE, ...) {
  validate_stanreg_object(object)
  f <- family(object)
  draws <- nlist(f)
  has_newdata <- !is.null(newdata)
  
  if (has_newdata && reloo_or_kfold && !is.mer(object)) {
    dots <- list(...)
    x <- dots$newx
    stanmat <- dots$stanmat
    y <- eval(formula(object)[[2L]], newdata)
  } else if (has_newdata) {
    ppdat <- pp_data(object, as.data.frame(newdata), offset = offset)
    tmp <- pp_eta(object, ppdat)
    eta <- tmp$eta
    stanmat <- tmp$stanmat
    x <- ppdat$x
    y <- eval(formula(object)[[2L]], newdata)
  } else {
    stanmat <- as.matrix.stanreg(object)
    x <- get_x(object)
    y <- get_y(object)
  }
  
  if (is(f, "family") && !is_scobit(object)) {
    fname <- f$family
    if (!is.binomial(fname)) {
      data <- data.frame(y, x)
    } else {
      if (NCOL(y) == 2L) {
        trials <- rowSums(y)
        y <- y[, 1L]
      } else if (is(object, "clogit")) {
        if (has_newdata) strata <- eval(object$call$strata, newdata)
        else strata <- model.frame(object)[,"(weights)"]
        strata <- as.factor(strata)
        successes <- aggregate(y, by = list(strata), FUN = sum)$x
        formals(draws$f$linkinv)$g <- strata
        formals(draws$f$linkinv)$successes <- successes
        trials <- 1L
      } else {
        trials <- 1
        if (is.factor(y)) 
          y <- fac2bin(y)
        stopifnot(all(y %in% c(0, 1)))
      }
      data <- data.frame(y, trials, x)
    }
    draws$beta <- stanmat[, seq_len(ncol(x)), drop = FALSE]
    if (is.gaussian(fname)) 
      draws$sigma <- stanmat[, "sigma"]
    if (is.gamma(fname)) 
      draws$shape <- stanmat[, "shape"]
    if (is.ig(fname)) 
      draws$lambda <- stanmat[, "lambda"]
    if (is.nb(fname)) 
      draws$size <- stanmat[,"reciprocal_dispersion"]
    if (is.beta(fname)) {
      draws$f_phi <- object$family_phi
      z_vars <- colnames(stanmat)[grepl("(phi)", colnames(stanmat))]
      if (length(z_vars) == 1 && z_vars == "(phi)") {
        draws$phi <- stanmat[, z_vars]
      } else {
        x_dat <- get_x(object)
        z_dat <- object$z
        colnames(x_dat) <- colnames(x_dat)
        colnames(z_dat) <- paste0("(phi)_", colnames(z_dat))
        data <- data.frame(y = get_y(object), cbind(x_dat, z_dat), check.names = FALSE)
        draws$phi <- stanmat[,z_vars]
      }
    }
  } else {
    stopifnot(is(object, "polr"))
    y <- as.integer(y)
    if (has_newdata) 
      x <- .validate_polr_x(object, x)
    data <- data.frame(y, x)
    draws$beta <- stanmat[, colnames(x), drop = FALSE]
    patt <- if (length(unique(y)) == 2L) "(Intercept)" else "|"
    zetas <- grep(patt, colnames(stanmat), fixed = TRUE, value = TRUE)
    draws$zeta <- stanmat[, zetas, drop = FALSE]
    draws$max_y <- max(y)
    if ("alpha" %in% colnames(stanmat)) {
      draws$alpha <- stanmat[, "alpha"]
      draws$f <- object$method
    }
  }
  
  data$offset <- if (has_newdata) offset else object$offset
  if (model_has_weights(object))
    data$weights <- object$weights
  
  if (is.mer(object)) {
    b <- stanmat[, b_names(colnames(stanmat)), drop = FALSE]
    if (has_newdata) {
      Z_names <- ppdat$Z_names
      if (is.null(Z_names)) {
        b <- b[, !grepl("_NEW_", colnames(b), fixed = TRUE), drop = FALSE]
      } else {
        b <- pp_b_ord(b, Z_names)
      }
      if (is.null(ppdat$Zt)) z <- matrix(NA, nrow = nrow(x), ncol = 0)
      else z <- t(ppdat$Zt)
    } else {
      z <- get_z(object)
    }
    data <- cbind(data, as.matrix(z))
    draws$beta <- cbind(draws$beta, b)
  }
  
  if (is(object, "clogit")) {
    data$strata <- strata
    nlist(data, draws, S = NROW(draws$beta), N = nlevels(strata))
  }
  else nlist(data, draws, S = NROW(draws$beta), N = nrow(data))
}


# check intercept for polr models -----------------------------------------
# Check if a model fit with stan_polr has an intercept (i.e. if it's actually a 
# bernoulli model). If it doesn't have an intercept then the intercept column in
# x is dropped. This is only necessary if newdata is specified because otherwise
# the correct x is taken from the fitted model object.
.validate_polr_x <- function(object, x) {
  x0 <- get_x(object)
  has_intercept <- colnames(x0)[1L] == "(Intercept)" 
  if (!has_intercept && colnames(x)[1L] == "(Intercept)")
    x <- x[, -1L, drop = FALSE]
  x
}


# log-likelihood function helpers -----------------------------------------
.weighted <- function(val, w) {
  if (is.null(w)) {
    val
  } else {
    val * w
  } 
}

.xdata <- function(data) {
  sel <- c("y", "weights","offset", "trials","strata")
  data[, -which(colnames(data) %in% sel)]
}
.mu <- function(data, draws) {
  eta <- as.vector(linear_predictor(draws$beta, .xdata(data), data$offset))
  draws$f$linkinv(eta)
}

# for stan_betareg only
.xdata_beta <- function(data) { 
  sel <- c("y", "weights","offset", "trials")
  data[, -c(which(colnames(data) %in% sel), grep("(phi)_", colnames(data), fixed = TRUE))]
}
.zdata_beta <- function(data) {
  sel <- c("y", "weights","offset", "trials")
  data[, grep("(phi)_", colnames(data), fixed = TRUE)]
}
.mu_beta <- function(data, draws) {
  eta <- as.vector(linear_predictor(draws$beta, .xdata_beta(data), data$offset))
  draws$f$linkinv(eta)
}
.phi_beta <- function(data, draws) {
  eta <- as.vector(linear_predictor(draws$phi, .zdata_beta(data), data$offset))
  draws$f_phi$linkinv(eta)
}

# log-likelihood functions ------------------------------------------------
.ll_gaussian_i <- function(i, data, draws) {
  val <- dnorm(data$y, mean = .mu(data,draws), sd = draws$sigma, log = TRUE)
  .weighted(val, data$weights)
}
.ll_binomial_i <- function(i, data, draws) {
  val <- dbinom(data$y, size = data$trials, prob = .mu(data,draws), log = TRUE)
  .weighted(val, data$weights)
}
.ll_clogit_i <- function(i, data, draws) {
  eta <- linear_predictor(draws$beta, .xdata(data), data$offset)
  denoms <- apply(eta, 1, log_clogit_denom, N_j = NCOL(eta), D_j = sum(data$y))
  rowSums(eta[,data$y == 1, drop = FALSE] - denoms)
}
.ll_poisson_i <- function(i, data, draws) {
  val <- dpois(data$y, lambda = .mu(data, draws), log = TRUE)
  .weighted(val, data$weights)
}
.ll_neg_binomial_2_i <- function(i, data, draws) {
  val <- dnbinom(data$y, size = draws$size, mu = .mu(data, draws), log = TRUE)
  .weighted(val, data$weights)
}
.ll_Gamma_i <- function(i, data, draws) {
  val <- dgamma(data$y, shape = draws$shape, 
                rate = draws$shape / .mu(data,draws), log = TRUE)
  .weighted(val, data$weights)
}
.ll_inverse.gaussian_i <- function(i, data, draws) {
  mu <- .mu(data, draws)
  val <- 0.5 * log(draws$lambda / (2 * pi)) - 
    1.5 * log(data$y) -
    0.5 * draws$lambda * (data$y - mu)^2 / 
    (data$y * mu^2)
  .weighted(val, data$weights)
}
.ll_polr_i <- function(i, data, draws) {
  eta <- linear_predictor(draws$beta, .xdata(data), data$offset)
  f <- draws$f
  J <- draws$max_y
  y_i <- data$y
  linkinv <- polr_linkinv(f)
  if (is.null(draws$alpha)) {
    if (y_i == 1) {
      val <- log(linkinv(draws$zeta[, 1] - eta))
    } else if (y_i == J) {
      val <- log1p(-linkinv(draws$zeta[, J-1] - eta))
    } else {
      val <- log(linkinv(draws$zeta[, y_i] - eta) - 
                   linkinv(draws$zeta[, y_i - 1L] - eta))
    }
  } else {
    if (y_i == 0) {
      val <- draws$alpha * log(linkinv(draws$zeta[, 1] - eta))
    } else if (y_i == 1) {
      val <- log1p(-linkinv(draws$zeta[, 1] - eta) ^ draws$alpha)
    } else {
      stop("Exponentiation only possible when there are exactly 2 outcomes.")
    }
  }
  .weighted(val, data$weights)
}
.ll_beta_i <- function(i, data, draws) {
  mu <- .mu_beta(data, draws)
  phi <- draws$phi
  if (length(grep("(phi)_", colnames(data), fixed = TRUE)) > 0) {
    phi <- .phi_beta(data, draws)
  }
  val <- dbeta(data$y, mu * phi, (1 - mu) * phi, log = TRUE)
  .weighted(val, data$weights)
}<|MERGE_RESOLUTION|>--- conflicted
+++ resolved
@@ -71,19 +71,13 @@
                   reloo_or_kfold = calling_fun %in% c("kfold", "reloo"), 
                   ...)
   fun <- ll_fun(object)
-<<<<<<< HEAD
   if (is(object, "clogit"))
-    sapply(seq_len(args$N), function(i) {
+    out <- vapply(seq_len(args$N), FUN.VALUE = numeric(length = args$S), function(i) {
       as.vector(fun(i = i, draws = args$draws,
                     data = args$data[args$data$strata == 
                               levels(args$data$strata)[i],, drop = FALSE]))
-      })
-  else sapply(seq_len(args$N), function(i) {
-    as.vector(fun(i = i, data = args$data[i, , drop = FALSE],
-                  draws = args$draws))
   })
-=======
-  out <- vapply(
+  else out <- vapply(
     seq_len(args$N),
     FUN = function(i) {
       as.vector(fun(
@@ -97,7 +91,6 @@
   if (is.null(newdata)) colnames(out) <- rownames(model.frame(object))
   else colnames(out) <- rownames(newdata)
   return(out)
->>>>>>> 1a2c2216
 }
 
 
@@ -111,14 +104,10 @@
   f <- family(x)
   if (!is(f, "family") || is_scobit(x))
     return(.ll_polr_i)
-<<<<<<< HEAD
   else if (is(x, "clogit")) return(.ll_clogit_i)
-  get(paste0(".ll_", f$family, "_i"), mode = "function")
-=======
   
   fun <- paste0(".ll_", f$family, "_i")
   get(fun, mode = "function")
->>>>>>> 1a2c2216
 }
 
 # get arguments needed for ll_fun
