# Part of the rstanarm package for estimating model parameters
# Copyright (C) 2015, 2016, 2017 Trustees of Columbia University
# 
# This program is free software; you can redistribute it and/or
# modify it under the terms of the GNU General Public License
# as published by the Free Software Foundation; either version 3
# of the License, or (at your option) any later version.
# 
# This program is distributed in the hope that it will be useful,
# but WITHOUT ANY WARRANTY; without even the implied warranty of
# MERCHANTABILITY or FITNESS FOR A PARTICULAR PURPOSE.  See the
# GNU General Public License for more details.
# 
# You should have received a copy of the GNU General Public License
# along with this program; if not, write to the Free Software
# Foundation, Inc., 51 Franklin Street, Fifth Floor, Boston, MA  02110-1301, USA.

# Set arguments for sampling 
#
# Prepare a list of arguments to use with \code{rstan::sampling} via
# \code{do.call}.
#
# @param object The stanfit object to use for sampling.
# @param user_dots The contents of \code{...} from the user's call to
#   the \code{stan_*} modeling function.
# @param user_adapt_delta The value for \code{adapt_delta} specified by the
#   user.
# @param prior Prior distribution list (can be NULL).
# @param ... Other arguments to \code{\link[rstan]{sampling}} not coming from
#   \code{user_dots} (e.g. \code{data}, \code{pars}, \code{init}, etc.)
# @return A list of arguments to use for the \code{args} argument for 
#   \code{do.call(sampling, args)}.
set_sampling_args <- function(object, prior, user_dots = list(), 
                              user_adapt_delta = NULL, ...) {
  args <- list(object = object, ...)
  unms <- names(user_dots)
  for (j in seq_along(user_dots)) {
    args[[unms[j]]] <- user_dots[[j]]
  }
  defaults <- default_stan_control(prior = prior, 
                                   adapt_delta = user_adapt_delta)
  
  if (!"control" %in% unms) { 
    # no user-specified 'control' argument
    args$control <- defaults
  } else { 
    # user specifies a 'control' argument
    if (!is.null(user_adapt_delta)) { 
      # if user specified adapt_delta argument to stan_* then 
      # set control$adapt_delta to user-specified value
      args$control$adapt_delta <- user_adapt_delta
    } else {
      # use default adapt_delta for the user's chosen prior
      args$control$adapt_delta <- defaults$adapt_delta
    }
    if (is.null(args$control$max_treedepth)) {
      # if user's 'control' has no max_treedepth set it to rstanarm default
      args$control$max_treedepth <- defaults$max_treedepth
    }
  }
  args$save_warmup <- FALSE
  
  return(args)
}

# Default control arguments for sampling
# 
# Called by set_sampling_args to set the default 'control' argument for
# \code{rstan::sampling} if none specified by user. This allows the value of
# \code{adapt_delta} to depend on the prior.
# 
# @param prior Prior distribution list (can be NULL).
# @param adapt_delta User's \code{adapt_delta} argument.
# @param max_treedepth Default for \code{max_treedepth}.
# @return A list with \code{adapt_delta} and \code{max_treedepth}.
default_stan_control <- function(prior, adapt_delta = NULL, 
                                 max_treedepth = 15L) {
  if (!length(prior)) {
    if (is.null(adapt_delta)) adapt_delta <- 0.95
  } else if (is.null(adapt_delta)) {
    adapt_delta <- switch(prior$dist, 
                          "R2" = 0.99,
                          "hs" = 0.99,
                          "hs_plus" = 0.99,
                          "lasso" = 0.99,
                          "product_normal" = 0.99,
                          0.95) # default
  }
  nlist(adapt_delta, max_treedepth)
}

# Test if an object is a stanreg object
#
# @param x The object to test. 
is.stanreg <- function(x) inherits(x, "stanreg")

# Throw error if object isn't a stanreg object
# 
# @param x The object to test.
validate_stanreg_object <- function(x, call. = FALSE) {
  if (!is.stanreg(x))
    stop("Object is not a stanreg object.", call. = call.) 
}

# Test for a given family
#
# @param x A character vector (probably x = family(fit)$family)
is.binomial <- function(x) x == "binomial"
is.gaussian <- function(x) x == "gaussian"
is.gamma <- function(x) x == "Gamma"
is.ig <- function(x) x == "inverse.gaussian"
is.nb <- function(x) x == "neg_binomial_2"
is.poisson <- function(x) x == "poisson"
is.beta <- function(x) x == "beta" || x == "Beta regression"

# test if a stanreg object has class polr 
is_polr <- function(object) {
  inherits(object, "polr")
}

# test if a stanreg object is a scobit model
is_scobit <- function(object) {
  validate_stanreg_object(object)
  if (!is(object, "polr")) return(FALSE)
  return("alpha" %in% rownames(object$stan_summary))
}

# Test for a given estimation method
#
# @param x A stanreg object.
used.optimizing <- function(x) {
  x$algorithm == "optimizing"
}
used.sampling <- function(x) {
  x$algorithm == "sampling"
}
used.variational <- function(x) {
  x$algorithm %in% c("meanfield", "fullrank")
}

# Test if stanreg object used stan_(g)lmer
#
# @param x A stanreg object.
is.mer <- function(x) {
  stopifnot(is.stanreg(x))
  check1 <- inherits(x, "lmerMod")
  check2 <- !is.null(x$glmod)
  if (check1 && !check2) {
    stop("Bug found. 'x' has class 'lmerMod' but no 'glmod' component.")
  } else if (!check1 && check2) {
    stop("Bug found. 'x' has 'glmod' component but not class 'lmerMod'.")
  }
  isTRUE(check1 && check2)
}

# Consistent error message to use when something is only available for 
# models fit using MCMC
#
# @param what An optional message to prepend to the default message.
STOP_sampling_only <- function(what) {
  msg <- "only available for models fit using MCMC (algorithm='sampling')."
  if (!missing(what)) 
    msg <- paste(what, msg)
  stop(msg, call. = FALSE)
}

# Consistent error message to use when something is only available for models
# fit using MCMC or VB but not optimization
# 
# @param what An optional message to prepend to the default message.
STOP_not_optimizing <- function(what) {
  msg <- "not available for models fit using algorithm='optimizing'."
  if (!missing(what)) 
    msg <- paste(what, msg)
  stop(msg, call. = FALSE)
}

# Message to issue when fitting model with ADVI but 'QR=FALSE'. 
recommend_QR_for_vb <- function() {
  message(
    "Setting 'QR' to TRUE can often be helpful when using ", 
    "one of the variational inference algorithms. ", 
    "See the documentation for the 'QR' argument."
  )
}

# Issue warning if high rhat values
# 
# @param rhats Vector of rhat values.
# @param threshold Threshold value. If any rhat values are above threshold a 
#   warning is issued.
check_rhats <- function(rhats, threshold = 1.1, check_lp = FALSE) {
  if (!check_lp)
    rhats <- rhats[!names(rhats) %in% c("lp__", "log-posterior")]
  
  if (any(rhats > threshold, na.rm = TRUE)) 
    warning("Markov chains did not converge! Do not analyze results!", 
            call. = FALSE, noBreaks. = TRUE)
}


# If y is a 1D array keep any names but convert to vector (used in stan_glm)
#
# @param y Result of calling model.response
array1D_check <- function(y) {
  if (length(dim(y)) == 1L) {
    nms <- rownames(y)
    dim(y) <- NULL
    if (!is.null(nms)) 
      names(y) <- nms
  }
  return(y)
}


# Check for a binomial model with Y given as proportion of successes and weights 
# given as total number of trials
# 
binom_y_prop <- function(y, family, weights) {
  if (!is.binomial(family$family)) 
    return(FALSE)

  yprop <- NCOL(y) == 1L && 
    is.numeric(y) && 
    any(y > 0 & y < 1) && 
    !any(y < 0 | y > 1)
  if (!yprop)
    return(FALSE)
  
  wtrials <- !identical(weights, double(0)) && 
    all(weights > 0) && 
    all(abs(weights - round(weights)) < .Machine$double.eps^0.5)
  isTRUE(wtrials)
}

# Convert 2-level factor to 0/1
fac2bin <- function(y) {
  if (!is.factor(y)) 
    stop("Bug found: non-factor as input to fac2bin.", 
         call. = FALSE)
  if (!identical(nlevels(y), 2L)) 
    stop("Bug found: factor with nlevels != 2 as input to fac2bin.", 
         call. = FALSE)
  as.integer(y != levels(y)[1L])
}

# Check weights argument
# 
# @param w The \code{weights} argument specified by user or the result of
#   calling \code{model.weights} on a model frame.
# @return If no error is thrown then \code{w} is returned.
validate_weights <- function(w) {
  if (missing(w) || is.null(w)) {
    w <- double(0)
  } else {
    if (!is.numeric(w)) 
      stop("'weights' must be a numeric vector.", 
           call. = FALSE)
    if (any(w < 0)) 
      stop("Negative weights are not allowed.", 
           call. = FALSE)
  }
  
  return(w)
}

# Check offset argument
#
# @param o The \code{offset} argument specified by user or the result of calling
#   \code{model.offset} on a model frame.
# @param y The result of calling \code{model.response} on a model frame.
# @return If no error is thrown then \code{o} is returned.
validate_offset <- function(o, y) {
  if (is.null(o)) {
    o <- double(0)
  } else {
    if (length(o) != NROW(y))
      stop(gettextf("Number of offsets is %d but should be %d (number of observations)",
                    length(o), NROW(y)), domain = NA, call. = FALSE)
  }
  return(o)
}


# Check family argument
#
# @param f The \code{family} argument specified by user (or the default).
# @return If no error is thrown, then either \code{f} itself is returned (if
#   already a family) or the family object created from \code{f} is returned (if
#   \code{f} is a string or function).
validate_family <- function(f) {
  if (is.character(f)) 
    f <- get(f, mode = "function", envir = parent.frame(2))
  if (is.function(f)) 
    f <- f()
  if (!is(f, "family")) 
    stop("'family' must be a family.", call. = FALSE)
  
  return(f)
}


# Check for glmer syntax in formulas for non-glmer models
#
# @param f The model \code{formula}.
# @return Nothing is returned but an error might be thrown
validate_glm_formula <- function(f) {
  if (any(grepl("\\|", f)))
    stop("Using '|' in model formula not allowed. ",
         "Maybe you meant to use 'stan_(g)lmer'?", call. = FALSE)
}


# Check if any variables in a model frame are constants
# @param mf A model frame or model matrix
# @return If no constant variables are found mf is returned, otherwise an error
#   is thrown.
check_constant_vars <- function(mf) {
  # don't check if columns are constant for binomial
  mf1 <- if (NCOL(mf[, 1]) == 2) mf[, -1, drop=FALSE] else mf
  
  lu <- function(x) length(unique(x))
  nocheck <- c("(weights)", "(offset)", "(Intercept)")
  sel <- !colnames(mf1) %in% nocheck
  is_constant <- apply(mf1[, sel, drop=FALSE], 2, lu) == 1
  if (any(is_constant)) 
    stop("Constant variable(s) found: ", 
         paste(names(is_constant)[is_constant], collapse = ", "), 
         call. = FALSE)
  return(mf)
}


# Grep for "b" parameters (ranef)
#
# @param x Character vector (often rownames(fit$stan_summary))
# @param ... Passed to grep
b_names <- function(x, ...) {
  grep("^b\\[", x, ...)
}

# Return names of the last dimension in a matrix/array (e.g. colnames if matrix)
#
# @param x A matrix or array
last_dimnames <- function(x) {
  ndim <- length(dim(x))
  dimnames(x)[[ndim]]
}

# Get the correct column name to use for selecting the median
#
# @param algorithm String naming the estimation algorithm (probably
#   \code{fit$algorithm}).
# @return Either \code{"50%"} or \code{"Median"} depending on \code{algorithm}.
select_median <- function(algorithm) {
  switch(algorithm, 
         sampling = "50%",
         meanfield = "50%",
         fullrank = "50%",
         optimizing = "Median",
         stop("Bug found (incorrect algorithm name passed to select_median)", 
              call. = FALSE))
}

# Regex parameter selection
#
# @param x stanreg object
# @param regex_pars Character vector of patterns
grep_for_pars <- function(x, regex_pars) {
  validate_stanreg_object(x)
  if (used.optimizing(x)) {
    warning("'regex_pars' ignored for models fit using algorithm='optimizing'.",
            call. = FALSE)
    return(NULL)
  }
  stopifnot(is.character(regex_pars))
  out <- unlist(lapply(seq_along(regex_pars), function(j) {
    grep(regex_pars[j], rownames(x$stan_summary), value = TRUE) 
  }))
  if (!length(out))
    stop("No matches for 'regex_pars'.", call. = FALSE)
  
  return(out)
}

# Combine pars and regex_pars
#
# @param x stanreg object
# @param pars Character vector of parameter names
# @param regex_pars Character vector of patterns
collect_pars <- function(x, pars = NULL, regex_pars = NULL) {
  if (is.null(pars) && is.null(regex_pars)) 
    return(NULL)
  if (!is.null(pars)) 
    pars[pars == "varying"] <- "b"
  if (!is.null(regex_pars)) 
    pars <- c(pars, grep_for_pars(x, regex_pars))
  unique(pars)
}

# Get the posterior sample size
#
# @param x A stanreg object
# @return NULL if used.optimizing(x), otherwise the posterior sample size
posterior_sample_size <- function(x) {
  validate_stanreg_object(x)
  if (used.optimizing(x)) 
    return(NULL)
  pss <- x$stanfit@sim$n_save
  if (used.variational(x))
    return(pss)
  sum(pss - x$stanfit@sim$warmup2)
}

# If a is NULL (and Inf, respectively) return b, otherwise just return a
# @param a,b Objects
`%ORifNULL%` <- function(a, b) {
  if (is.null(a)) b else a
}
`%ORifINF%` <- function(a, b) {
  if (a == Inf) b else a
}

# Maybe broadcast 
#
# @param x A vector or scalar.
# @param n Number of replications to possibly make. 
# @return If \code{x} has no length the \code{0} replicated \code{n} times is
#   returned. If \code{x} has length 1, the \code{x} replicated \code{n} times
#   is returned. Otherwise \code{x} itself is returned.
maybe_broadcast <- function(x, n) {
  if (!length(x)) {
    rep(0, times = n)
  } else if (length(x) == 1L) {
    rep(x, times = n)
  } else {
    x
  }
}

# Create a named list using specified names or, if names are omitted, using the
# names of the objects in the list
#
# @param ... Objects to include in the list. 
# @return A named list.
nlist <- function(...) {
  m <- match.call()
  out <- list(...)
  no_names <- is.null(names(out))
  has_name <- if (no_names) FALSE else nzchar(names(out))
  if (all(has_name)) 
    return(out)
  nms <- as.character(m)[-1L]
  if (no_names) {
    names(out) <- nms
  } else {
    names(out)[!has_name] <- nms[!has_name]
  } 
  
  return(out)
}


# Check and set scale parameters for priors
#
# @param scale Value of scale parameter (can be NULL).
# @param default Default value to use if \code{scale} is NULL.
# @param link String naming the link function or NULL.
# @return If a probit link is being used, \code{scale} (or \code{default} if
#   \code{scale} is NULL) is scaled by \code{dnorm(0) / dlogis(0)}. Otherwise
#   either \code{scale} or \code{default} is returned.
set_prior_scale <- function(scale, default, link) {
  stopifnot(is.numeric(default), is.character(link) || is.null(link))
  if (is.null(scale)) 
    scale <- default
  if (isTRUE(link == "probit"))
    scale <- scale * dnorm(0) / dlogis(0)
  
  return(scale)
}


# Methods for creating linear predictor
#
# Make linear predictor vector from x and point estimates for beta, or linear 
# predictor matrix from x and full posterior sample of beta.
#
# @param beta A vector or matrix or parameter estimates.
# @param x Predictor matrix.
# @param offset Optional offset vector.
# @return A vector or matrix.
linear_predictor <- function(beta, x, offset = NULL) {
  UseMethod("linear_predictor")
}
linear_predictor.default <- function(beta, x, offset = NULL) {
  eta <- as.vector(if (NCOL(x) == 1L) x * beta else x %*% beta)
  if (length(offset))
    eta <- eta + offset
  
  return(eta)
}
linear_predictor.matrix <- function(beta, x, offset = NULL) {
  if (NCOL(beta) == 1L) 
    beta <- as.matrix(beta)
  eta <- beta %*% t(x)
  if (length(offset)) 
    eta <- sweep(eta, 2L, offset, `+`)

  return(eta)
}


#' Extract X, Y or Z from a stanreg object
#' 
#' @keywords internal
#' @export
#' @templateVar stanregArg object
#' @template args-stanreg-object
#' @param ... Other arguments passed to methods. For a \code{stanmvreg} object
#'   this can be an integer \code{m} specifying the submodel.
#' @return For \code{get_x} and \code{get_z}, a matrix. For \code{get_y}, either
#'   a vector or a matrix, depending on how the response variable was specified.
get_y <- function(object, ...) UseMethod("get_y")
#' @rdname get_y
#' @export
get_x <- function(object, ...) UseMethod("get_x")
#' @rdname get_y
#' @export
get_z <- function(object, ...) UseMethod("get_z")

#' @export
get_y.default <- function(object, ...) {
  object[["y"]] %ORifNULL% model.response(model.frame(object))
}
#' @export
get_x.default <- function(object, ...) {
  object[["x"]] %ORifNULL% model.matrix(object)
}
#' @export
get_x.gamm4 <- function(object, ...) {
  as.matrix(object[["x"]])
}
#' @export
get_x.lmerMod <- function(object, ...) {
  object$glmod$X %ORifNULL% stop("X not found")
}
#' @export
get_z.lmerMod <- function(object, ...) {
  Zt <- object$glmod$reTrms$Zt %ORifNULL% stop("Z not found")
  t(Zt)
}
#' @export
get_y.stanmvreg <- function(object, m = NULL, ...) {
  ret <- lapply(object$glmod, lme4::getME, "y") %ORifNULL% stop("y not found")
  stub <- get_stub(object)
  if (!is.null(m)) ret[[m]] else list_nms(ret, stub = stub)
}
#' @export
get_x.stanmvreg <- function(object, m = NULL, ...) {
  ret <- lapply(object$glmod, lme4::getME, "X") %ORifNULL% stop("X not found")
  stub <- get_stub(object)
  if (!is.null(m)) ret[[m]] else list_nms(ret, stub = stub)
}
#' @export
get_z.stanmvreg <- function(object, m = NULL, ...) {
  ret <- lapply(object$glmod, lme4::getME, "Z") %ORifNULL% stop("Z not found")
  stub <- get_stub(object)
  if (!is.null(m)) ret[[m]] else list_nms(ret, stub = stub)
}

# Get inverse link function
#
# @param x A stanreg object, family object, or string. 
# @param ... Other arguments passed to methods. For a \code{stanmvreg} object
#   this can be an integer \code{m} specifying the submodel.
# @return The inverse link function associated with x.
linkinv <- function(x, ...) UseMethod("linkinv")
linkinv.stanreg <- function(x, ...) {
  if (is(x, "polr")) polr_linkinv(x) else family(x)$linkinv
}
linkinv.stanmvreg <- function(x, m = NULL, ...) {
  ret <- lapply(family(x), `[[`, "linkinv")
  stub <- get_stub(x)
  if (!is.null(m)) ret[[m]] else list_nms(ret, stub = stub)
}
linkinv.family <- function(x, ...) {
  x$linkinv
}
linkinv.character <- function(x, ...) {
  stopifnot(length(x) == 1)
  polr_linkinv(x)
}

# Make inverse link function for stan_polr models, neglecting any
# exponent in the scobit case
#
# @param x A stanreg object or character scalar giving the "method".
# @return The inverse link function associated with x.
polr_linkinv <- function(x) {
  if (is.stanreg(x) && is(x, "polr")) {
    method <- x$method
  } else if (is.character(x) && length(x) == 1L) {
    method <- x
  } else {
    stop("'x' should be a stanreg object created by stan_polr ", 
         "or a single string.")
  }
  if (is.null(method) || method == "logistic") 
    method <- "logit"
  
  if (method == "loglog")
    return(pgumbel)
  
  make.link(method)$linkinv
}

# Wrapper for rstan::summary
# @param stanfit A stanfit object created using rstan::sampling or rstan::vb
# @return A matrix of summary stats
make_stan_summary <- function(stanfit) {
  levs <- c(0.5, 0.8, 0.95)
  qq <- (1 - levs) / 2
  probs <- sort(c(0.5, qq, 1 - qq))
  rstan::summary(stanfit, probs = probs, digits = 10)$summary  
}

check_reTrms <- function(reTrms) {
  stopifnot(is.list(reTrms))
  nms <- names(reTrms$cnms)
  dupes <- duplicated(nms)
  for (i in which(dupes)) {
    original <- reTrms$cnms[[nms[i]]]
    dupe <- reTrms$cnms[[i]]
    overlap <- dupe %in% original
    if (any(overlap))
      stop("rstanarm does not permit formulas with duplicate group-specific terms.\n", 
           "In this case ", nms[i], " is used as a grouping factor multiple times and\n",
           dupe[overlap], " is included multiple times.\n", 
           "Consider using || or -1 in your formulas to prevent this from happening.")
  }
  return(invisible(NULL))
}

#' @importFrom lme4 glmerControl
make_glmerControl <- function(...) {
  glmerControl(check.nlev.gtreq.5 = "ignore",
               check.nlev.gtr.1 = "stop",
               check.nobs.vs.rankZ = "ignore",
               check.nobs.vs.nlev = "ignore",
               check.nobs.vs.nRE = "ignore", ...)  
}

# Check if a fitted model (stanreg object) has weights
# 
# @param x stanreg object
# @return Logical. Only TRUE if x$weights has positive length and the elements
#   of x$weights are not all the same.
#
model_has_weights <- function(x) {
  wts <- x[["weights"]]
  if (!length(wts)) {
    FALSE
  } else if (all(wts == wts[1])) {
    FALSE
  } else {
    TRUE
  }
}


# Validate newdata argument for posterior_predict, log_lik, etc.
#
# Doesn't check if the correct variables are included (that's done in pp_data),
# just that newdata is either NULL or a data frame with no missing values.
# @param x User's 'newdata' argument
# @return Either NULL or a data frame
#
validate_newdata <- function(x) {
  if (is.null(x))
    return(NULL)
  if (!is.data.frame(x))
    stop("If 'newdata' is specified it must be a data frame.", call. = FALSE)
  if (any(is.na(x)))
    stop("NAs are not allowed in 'newdata'.", call. = FALSE)

  as.data.frame(x)
}

# Check that a stanfit object (or list returned by rstan::optimizing) is valid
#
check_stanfit <- function(x) {
  if (is.list(x)) {
    if (!all(c("par", "value") %in% names(x)))
      stop("Invalid object produced please report bug")
  }
  else {
    stopifnot(is(x, "stanfit"))
    if (x@mode != 0)
      stop("Invalid stanfit object produced please report bug")
  }
  return(TRUE)
}

# Validate data argument
#
# Make sure that, if specified, data is a data frame.
# 
# @param data User's data argument
# @param if_missing Object to return if data is missing/null
# @return If no error is thrown, data itself is returned if not missing/null, 
#   otherwise if_missing is returned.
# 
validate_data <- function(data, if_missing = NULL) {
  if (missing(data) || is.null(data)) {
    warn_data_arg_missing()
    return(if_missing)
  }
  if (!is.data.frame(data))
    stop("'data' must be a data frame.", call. = FALSE)
  
  return(data)
}

# Throw a warning if 'data' argument to modeling function is missing
warn_data_arg_missing <- function() {
  warning(
    "Omitting the 'data' argument is not recommended ",
    "and may not be allowed in future versions of rstanarm. ", 
    "Some post-estimation functions (in particular 'update', 'loo', 'kfold') ", 
    "are not guaranteed to work properly unless 'data' is specified as a data frame.",
    call. = FALSE
  )
}


#---------------------- for stan_jm only -----------------------------

# Test if family object corresponds to a linear mixed model
#
# @param x A family object
is.lmer <- function(x) {
  if (!is(x, "family"))
    stop("x should be a family object.", call. = FALSE)
  isTRUE((x$family == "gaussian") && (x$link == "identity"))
}

# Split a 2D array into nsplits subarrays, returned as a list
#
# @param x A 2D array or matrix
# @param nsplits An integer, the number of subarrays or submatrices
# @param bycol A logical, if TRUE then the subarrays are generated by
#   splitting the columns of x
# @return A list of nsplits arrays or matrices
array2list <- function(x, nsplits, bycol = TRUE) {
  len <- if (bycol) ncol(x) else nrow(x)
  len_k <- len %/% nsplits 
  if (!len == (len_k * nsplits))
    stop("Dividing x by nsplits does not result in an integer.")
  lapply(1:nsplits, function(k) {
    if (bycol) x[, (k-1) * len_k + 1:len_k, drop = FALSE] else
      x[(k-1) * len_k + 1:len_k, , drop = FALSE]})
}

# Convert a standardised quadrature node to an unstandardised value based on 
# the specified integral limits
#
# @param x An unstandardised quadrature node
# @param a The lower limit(s) of the integral, possibly a vector
# @param b The upper limit(s) of the integral, possibly a vector
unstandardise_qpts <- function(x, a, b) {
  if (!identical(length(x), 1L) || !is.numeric(x))
    stop("'x' should be a single numeric value.", call. = FALSE)
  if (!all(is.numeric(a), is.numeric(b)))
    stop("'a' and 'b' should be numeric.", call. = FALSE)
  if (!length(a) %in% c(1L, length(b)))
    stop("'a' and 'b' should be vectors of length 1, or, be the same length.", call. = FALSE)
  if (any((b - a) < 0))
    stop("The upper limits for the integral ('b' values) should be greater than ",
         "the corresponding lower limits for the integral ('a' values).", call. = FALSE)
  ((b - a) / 2) * x + ((b + a) / 2)
}

# Convert a standardised quadrature weight to an unstandardised value based on 
# the specified integral limits
#
# @param x An unstandardised quadrature weight
# @param a The lower limit(s) of the integral, possibly a vector
# @param b The upper limit(s) of the integral, possibly a vector
unstandardise_qwts <- function(x, a, b) {
  if (!identical(length(x), 1L) || !is.numeric(x))
    stop("'x' should be a single numeric value.", call. = FALSE)
  if (!all(is.numeric(a), is.numeric(b)))
    stop("'a' and 'b' should be numeric.", call. = FALSE)
  if (!length(a) %in% c(1L, length(b)))
    stop("'a' and 'b' should be vectors of length 1, or, be the same length.", call. = FALSE)
  if (any((b - a) < 0))
    stop("The upper limits for the integral ('b' values) should be greater than ",
         "the corresponding lower limits for the integral ('a' values).", call. = FALSE)
  ((b - a) / 2) * x
}

# Test if object is stanmvreg class
#
# @param x An object to be tested.
is.stanmvreg <- function(x) {
  is(x, "stanmvreg")
}

# Test if object is a joint longitudinal and survival model
#
# @param x An object to be tested.
is.jm <- function(x) {
  x$stan_function == "stan_jm"
}

# Test if object contains a multivariate GLM
#
# @param x An object to be tested.
is.mvmer <- function(x) {
  x$stan_function %in% c("stan_mvmer", "stan_jm")
}

# Test if object contains a survival model
#
# @param x An object to be tested.
is.surv <- function(x) {
  x$stan_function %in% c("stan_jm")
}

# Throw error if object isn't a stanmvreg object
# 
# @param x The object to test.
validate_stanmvreg_object <- function(x, call. = FALSE) {
  if (!is.stanmvreg(x))
    stop("Object is not a stanmvreg object.", call. = call.) 
}

# Throw error if parameter isn't a positive scalar
#
# @param x The object to test.
validate_positive_scalar <- function(x, not_greater_than = NULL) {
  nm <- deparse(substitute(x))
  if (is.null(x))
    stop(nm, " cannot be NULL", call. = FALSE)
  if (!is.numeric(x))
    stop(nm, " should be numeric", call. = FALSE)
  if (any(x <= 0)) 
    stop(nm, " should be postive", call. = FALSE)
  if (!is.null(not_greater_than)) {
    if (!is.numeric(not_greater_than) || (not_greater_than <= 0))
      stop("'not_greater_than' should be numeric and postive")
    if (!all(x <= not_greater_than))
      stop(nm, " should less than or equal to ", not_greater_than, call. = FALSE)
  }
}

# Return a list with the median and prob% CrI bounds for each column of a 
# matrix or 2D array
#
# @param x A matrix or 2D array
# @param prob Value between 0 and 1 indicating the desired width of the CrI
median_and_bounds <- function(x, prob) {
  if (!any(is.matrix(x), is.array(x)))
    stop("x should be a matrix or 2D array.")
  med <- apply(x, 2, median)
  lb  <- apply(x, 2, quantile, (1 - prob)/2)
  ub  <- apply(x, 2, quantile, (1 + prob)/2)
  nlist(med, lb, ub)
}

# Return the stub for variable names from one submodel of a stan_jm model
#
# @param m An integer specifying the number of the longitudinal submodel or
#   a character string specifying the submodel (e.g. "Long1", "Event", etc)
# @param stub A character string to prefix to m, if m is supplied as an integer
get_m_stub <- function(m, stub = "Long") {
  if (is.null(m)) {
    return(NULL)
  } else if (is.numeric(m)) {
    return(paste0(stub, m, "|"))
  } else if (is.character(m)) {
    return(paste0(m, "|"))
  }
}

# Return the appropriate stub for variable names
#
# @param object A stanmvreg object
get_stub <- function(object) {
  if (is.jm(object)) "Long" else "y"  
} 

# Separates a names object into separate parts based on the longitudinal, 
# event, or association parameters.
# 
# @param x Character vector (often rownames(fit$stan_summary))
# @param M An integer specifying the number of longitudinal submodels.
# @param stub The character string used at the start of the names of variables
#   in the longitudinal/GLM submodels
# @param ... Arguments passed to grep
# @return A list with x separated out into those names corresponding
#   to parameters from the M longitudinal submodels, the event submodel
#   or association parameters.
collect_nms <- function(x, M, stub = "Long", ...) {
  ppd <- grep(paste0("^", stub, ".{1}\\|mean_PPD"), x, ...)      
  y <- lapply(1:M, function(m) grep(mod2rx(m, stub = stub), x, ...))
  y_extra <- lapply(1:M, function(m) 
    c(grep(paste0("^", stub, m, "\\|sigma"), x, ...),
      grep(paste0("^", stub, m, "\\|shape"), x, ...),
      grep(paste0("^", stub, m, "\\|lambda"), x, ...),
      grep(paste0("^", stub, m, "\\|reciprocal_dispersion"), x, ...)))             
  y <- lapply(1:M, function(m) setdiff(y[[m]], c(y_extra[[m]], ppd[m])))
  e <- grep(mod2rx("^Event"), x, ...)     
  e_extra <- c(grep("^Event\\|weibull-shape|^Event\\|basehaz-coef", x, ...))         
  e <- setdiff(e, e_extra)
  a <- grep(mod2rx("^Assoc"), x, ...)
  b <- b_names(x, ...)
  y_b <- lapply(1:M, function(m) b_names_M(x, m, stub = stub, ...))
  alpha <- grep("^.{5}\\|\\(Intercept\\)", x, ...)      
  alpha <- c(alpha, grep("^", stub, ".{1}\\|\\(Intercept\\)", x, ...))      
  beta <- setdiff(c(unlist(y), e, a), alpha)  
  nlist(y, y_extra, y_b, e, e_extra, a, b, alpha, beta, ppd) 
}

# Grep for "b" parameters (ranef), can optionally be specified
# for a specific longitudinal submodel
#
# @param x Character vector (often rownames(fit$stan_summary))
# @param submodel Optional integer specifying which long submodel
# @param ... Passed to grep
b_names_M <- function(x, submodel = NULL, stub = "Long", ...) {
  if (is.null(submodel)) {
    grep("^b\\[", x, ...)
  } else {
    grep(paste0("^b\\[", stub, submodel, "\\|"), x, ...)
  }
}

# Grep for regression coefs (fixef), can optionally be specified
# for a specific submodel
#
# @param x Character vector (often rownames(fit$stan_summary))
# @param submodel Character vector specifying which submodels
#   to obtain the coef names for. Can be "Long", "Event", "Assoc", or 
#   an integer specifying a specific longitudinal submodel. Specifying 
#   NULL selects all submodels.
# @param ... Passed to grep
beta_names <- function(x, submodel = NULL, ...) {
  if (is.null(submodel)) {
    rxlist <- c(mod2rx("^Long"), mod2rx("^Event"), mod2rx("^Assoc"))
  } else {
    rxlist <- c()
    if ("Long" %in% submodel) rxlist <- c(rxlist, mod2rx("^Long"))
    if ("Event" %in% submodel) rxlist <- c(rxlist, mod2rx("^Event"))
    if ("Assoc" %in% submodel) rxlist <- c(rxlist, mod2rx("^Assoc"))
    miss <- setdiff(submodel, c("Long", "Event", "Assoc"))
    if (length(miss)) rxlist <- c(rxlist, sapply(miss, mod2rx))
  }
  unlist(lapply(rxlist, function(y) grep(y, x, ...)))
}

# Converts "Long", "Event" or "Assoc" to the regular expression
# used at the start of variable names for the fitted joint model
#
# @param x The submodel for which the regular expression should be
#   obtained. Can be "Long", "Event", "Assoc", or an integer specifying
#   a specific longitudinal submodel.
mod2rx <- function(x, stub = "Long") {
  if (x == "^Long") {
    c("^Long[1-9]\\|")
  } else if (x == "^Event") {
    c("^Event\\|")
  } else if (x == "^Assoc") {
    c("^Assoc\\|")
  } else if (x == "Long") {
    c("Long[1-9]\\|")
  } else if (x == "Event") {
    c("Event\\|")
  } else if (x == "Assoc") {
    c("Assoc\\|")
  } else if (x == "^y") {
    c("^y[1-9]\\|")
  } else if (x == "y") {
    c("y[1-9]\\|")
  } else {
    paste0("^", stub, x, "\\|")
  }   
}

# Return the number of longitudinal submodels
#
# @param object A stanmvreg object
get_M <- function(object) {
  validate_stanmvreg_object(object)
  return(object$n_markers)
}

# Supplies names for the output list returned by most stanmvreg methods
#
# @param object The list object to which the names are to be applied
# @param M The number of longitudinal/GLM submodels. If NULL then the number of
#   longitudinal/GLM submodels is assumed to be equal to the length of object.
# @param stub The character string to use at the start of the names for
#   list items related to the longitudinal/GLM submodels
list_nms <- function(object, M = NULL, stub = "Long") {
  if (!is.list(object)) 
    stop("'object' argument should be a list")
  if (is.null(M)) M <- length(object)
  nms <- paste0(stub, 1:M)
  if (length(object) > M) nms <- c(nms, "Event")
  names(object) <- nms
  object
}

# Removes the submodel identifying text (e.g. "Long1|", "Event|", etc 
# from variable names
#
# @param x Character vector (often rownames(fit$stan_summary)) from which
#   the stub should be removed
rm_stub <- function(x) {
  x <- gsub(mod2rx("y"), "", x)
  x <- gsub(mod2rx("Long"), "", x)
  x <- gsub(mod2rx("Event"), "", x)
}

# Removes a specified character string from the names of an
# object (for example, a matched call)
#
# @param x The matched call
# @param string The character string to be removed
strip_nms <- function(x, string) {
  names(x) <- gsub(string, "", names(x))
  x
}

# Check argument contains one of the allowed options
check_submodelopt2 <- function(x) {
  if (!x %in% c("long", "event"))
    stop("submodel option must be 'long' or 'event'") 
}
check_submodelopt3 <- function(x) {
  if (!x %in% c("long", "event", "both"))
    stop("submodel option must be 'long', 'event' or 'both'") 
}

# Error message when not specifying an argument required for stanmvreg objects
#
# @param arg The argument
STOP_arg_required_for_stanmvreg <- function(arg) {
  nm <- deparse(substitute(arg))
  msg <- paste0("Argument '", nm, "' required for stanmvreg objects.")
  stop(msg, call. = FALSE)
}

# Error message when a function is not yet implemented for stanmvreg objects
#
# @param what A character string naming the function not yet implemented
STOP_if_stanmvreg <- function(what) {
  msg <- "not yet implemented for stanmvreg objects."
  if (!missing(what)) 
    msg <- paste(what, msg)
  stop(msg, call. = FALSE)
}

# Error message when a function is not yet implemented for stan_mvmer models
#
# @param what An optional message to prepend to the default message.
STOP_stan_mvmer <- function(what) {
  msg <- "is not yet implemented for models fit using stan_mvmer."
  if (!missing(what)) 
    msg <- paste(what, msg)
  stop(msg, call. = FALSE)
}

# Consistent error message to use when something that is only available for 
# models fit using stan_jm
#
# @param what An optional message to prepend to the default message.
STOP_jm_only <- function(what) {
  msg <- "can only be used with stan_jm models."
  if (!missing(what)) 
    msg <- paste(what, msg)
  stop(msg, call. = FALSE)
}

# Consistent error message when binomial models with greater than
# one trial are not allowed
#
STOP_binomial <- function() {
  stop("Binomial models with number of trials greater than one ",
       "are not allowed (i.e. only bernoulli models are allowed).", 
       call. = FALSE)
}

# Error message when a required variable is missing from the data frame
#
# @param var The name of the variable that could not be found
STOP_no_var <- function(var) {
  stop("Variable '", var, "' cannot be found in the data frame.", call. = FALSE)
}

# Check if individuals in ids argument were also used in model estimation
#
# @param object A stanmvreg object
# @param ids A vector of ids appearing in the pp data
# @param m Integer specifying which submodel to get the estimation IDs from
# @return A logical. TRUE indicates their are new ids in the prediction data,
#   while FALSE indicates all ids in the prediction data were used in fitting
#   the model. This return is used to determine whether to draw new b pars.
check_pp_ids <- function(object, ids, m = 1) {
  ids2 <- unique(model.frame(object, m = m)[[object$id_var]])
  if (any(ids %in% ids2))
    warning("Some of the IDs in the 'newdata' correspond to individuals in the ",
            "estimation dataset. Please be sure you want to obtain subject-",
            "specific predictions using the estimated random effects for those ",
            "individuals. If you instead meant to marginalise over the distribution ",
            "of the random effects (for posterior_predict or posterior_traj), or ",
            "to draw new random effects conditional on outcome data provided in ",
            "the 'newdata' arguments (for posterior_survfit), then please make ",
            "sure the ID values do not correspond to individuals in the ",
            "estimation dataset.", immediate. = TRUE)
  if (!all(ids %in% ids2)) TRUE else FALSE
}

# Validate newdataLong and newdataEvent arguments
#
# @param object A stanmvreg object
# @param newdataLong A data frame, or a list of data frames
# @param newdataEvent A data frame
# @param duplicate_ok A logical. If FALSE then only one row per individual is
#   allowed in the newdataEvent data frame
# @return A list of validated data frames
validate_newdatas <- function(object, newdataLong = NULL, newdataEvent = NULL,
                              duplicate_ok = FALSE) {
  validate_stanmvreg_object(object)
  id_var <- object$id_var
  newdatas <- list()
  if (!is.null(newdataLong)) {
    if (!is(newdataLong, "list"))
      newdataLong <- rep(list(newdataLong), get_M(object))
    newdatas <- c(newdatas, newdataLong)
  }
  if (!is.null(newdataEvent)) {
    if (!duplicate_ok && any(duplicated(newdataEvent[[id_var]])))
      stop("'newdataEvent' should only contain one row per individual, since ",
           "time varying covariates are not allowed in the prediction data.")
    newdatas <- c(newdatas, list(Event = newdataEvent))
  }
  if (length(newdatas)) {
    idvar_check <- sapply(newdatas, function(x) id_var %in% colnames(x)) 
    if (!all(idvar_check)) 
      STOP_no_var(id_var)
    ids <- lapply(newdatas, function(x) unique(x[[id_var]]))
    sorted_ids <- lapply(ids, sort)
    if (!length(unique(sorted_ids)) == 1L) 
      stop("The same subject ids should appear in each new data frame.")
    if (!length(unique(ids)) == 1L) 
      stop("The subject ids should be ordered the same in each new data frame.")  
    newdatas <- lapply(newdatas, validate_newdata)
    return(newdatas)
  } else return(NULL)
}

# Return data frames only including the specified subset of individuals
#
# @param object A stanmvreg object
# @param data A data frame, or a list of data frames
# @param ids A vector of ids indicating which individuals to keep
# @return A data frame, or a list of data frames, depending on the input
subset_ids <- function(object, data, ids) {
  validate_stanmvreg_object(object)
  id_var <- object$id_var
  is_list <- is(data, "list")
  if (!is_list) data <- list(data)
  is_df <- sapply(data, is.data.frame)
  if (!all(is_df)) stop("'data' should be a data frame, or list of data frames.")
  data <- lapply(data, function(x) {
    if (!id_var %in% colnames(x)) STOP_no_var(id_var)
    sel <- which(!ids %in% x[[id_var]])
    if (length(sel)) 
      stop("The following 'ids' do not appear in the data: ", 
           paste(ids[[sel]], collapse = ", "))
    x[x[[id_var]] %in% ids, , drop = FALSE]
  })
  if (is_list) return(data) else return(data[[1]])
}

# Return an array or list with the time sequence used for posterior predictions
#
# @param increments An integer with the number of increments (time points) at
#   which to predict the outcome for each individual
# @param t0,t1 Numeric vectors giving the start and end times across which to
#   generate prediction times
# @param simplify Logical specifying whether to return each increment as a 
#   column of an array (TRUE) or as an element of a list (FALSE) 
get_time_seq <- function(increments, t0, t1, simplify = TRUE) {
  val <- sapply(0:(increments - 1), function(x, t0, t1) {
    t0 + (t1 - t0) * (x / (increments - 1))
  }, t0 = t0, t1 = t1, simplify = simplify)
  if (simplify && is.vector(val)) {
    # need to transform if there is only one individual
    val <- t(val)
    rownames(val) <- if (!is.null(names(t0))) names(t0) else 
      if (!is.null(names(t1))) names(t1) else NULL
  }
  return(val)
}

# Extract parameters from stanmat and return as a list
# 
# @param object A stanmvreg object
# @param stanmat A matrix of posterior draws, may be provided if the desired 
#   stanmat is only a subset of the draws from as.matrix(object$stanfit)
# @return A named list
extract_pars <- function(object, stanmat = NULL, means = FALSE) {
  validate_stanmvreg_object(object)
  M <- get_M(object)
  if (is.null(stanmat)) 
    stanmat <- as.matrix(object$stanfit)
  if (means) 
    stanmat <- t(colMeans(stanmat)) # return posterior means
  nms   <- collect_nms(colnames(stanmat), M, stub = get_stub(object))
  beta  <- lapply(1:M, function(m) stanmat[, nms$y[[m]], drop = FALSE])
  ebeta <- stanmat[, nms$e, drop = FALSE]
  abeta <- stanmat[, nms$a, drop = FALSE]
  bhcoef <- stanmat[, nms$e_extra, drop = FALSE]
  b     <- lapply(1:M, function(m) stanmat[, nms$y_b[[m]], drop = FALSE])
  nlist(beta, ebeta, abeta, bhcoef, b, stanmat)
}

# Return a data frame for each submodel that:
# (1) only includes variables used in the model formula
# (2) only includes rows contained in the actual glmod/coxmod model frames
# (3) ensures the ID variable is included in every model frame
#
# @param object A stanmvreg object
# @param m Integer specifying which submodel
get_model_data <- function(object, m = NULL) {
  validate_stanmvreg_object(object)
  forms <- formula(object)
  RHS <- paste(deparse(forms$Event[[3L]]), "+", object$id_var)
  forms$Event <- reformulate(RHS, response = forms$Event[[2L]])
  datas <- c(object$dataLong, list(object$dataEvent))
  row_nms <- lapply(model.frame(object), rownames)
  mfs <- mapply(function(w, x, y) {
    get_all_vars(w, x)[y, , drop = FALSE]
  }, w = forms, x = datas, y = row_nms, SIMPLIFY = FALSE)
  if (is.null(m)) return(mfs) else return(mfs[[m]])
}

<<<<<<< HEAD
# Unlist the result from an lapply call
#
# @param X,FUN,... Same as lapply
uapply <- function(X, FUN, ...) {
  unlist(lapply(X, FUN, ...))
}

# Promote a character variable to a factor
#
# @param x The variable to potentially promote
promote_to_factor <- function(x) {
  if (is.character(x)) as.factor(x) else x
=======
# Draw from a multivariate normal distribution
# @param mu A mean vector
# @param Sigma A variance-covariance matrix
# @param df A degrees of freedom
rmt <- function(mu, Sigma, df) {
  y <- c(t(chol(Sigma)) %*% rnorm(length(mu)))
  u <- rchisq(1, df = df)
  return(mu + y / sqrt(u / df))
}

# Evaluate the multivariate t log-density
# @param x A realization
# @param mu A mean vector
# @param Sigma A variance-covariance matrix
# @param df A degrees of freedom
dmt <- function(x, mu, Sigma, df) {
  x_mu <- x - mu
  p <- length(x)
  lgamma(0.5 * (df + p)) - lgamma(0.5 * df) - 
    0.5 * p * log(df) - 0.5 * p * log(pi) -
    0.5 * c(determinant(Sigma, logarithm = TRUE)$modulus) -
    0.5 * (df + p) * log1p((x_mu %*% chol2inv(chol(Sigma)) %*% x_mu)[1] / df)
>>>>>>> 16876438
}<|MERGE_RESOLUTION|>--- conflicted
+++ resolved
@@ -1248,7 +1248,6 @@
   if (is.null(m)) return(mfs) else return(mfs[[m]])
 }
 
-<<<<<<< HEAD
 # Unlist the result from an lapply call
 #
 # @param X,FUN,... Same as lapply
@@ -1261,7 +1260,7 @@
 # @param x The variable to potentially promote
 promote_to_factor <- function(x) {
   if (is.character(x)) as.factor(x) else x
-=======
+
 # Draw from a multivariate normal distribution
 # @param mu A mean vector
 # @param Sigma A variance-covariance matrix
@@ -1284,5 +1283,4 @@
     0.5 * p * log(df) - 0.5 * p * log(pi) -
     0.5 * c(determinant(Sigma, logarithm = TRUE)$modulus) -
     0.5 * (df + p) * log1p((x_mu %*% chol2inv(chol(Sigma)) %*% x_mu)[1] / df)
->>>>>>> 16876438
 }