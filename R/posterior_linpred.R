# Part of the rstanarm package for estimating model parameters
# Copyright (C) 2015, 2016 Trustees of Columbia University
#
# This program is free software; you can redistribute it and/or
# modify it under the terms of the GNU General Public License
# as published by the Free Software Foundation; either version 3
# of the License, or (at your option) any later version.
#
# This program is distributed in the hope that it will be useful,
# but WITHOUT ANY WARRANTY; without even the implied warranty of
# MERCHANTABILITY or FITNESS FOR A PARTICULAR PURPOSE.  See the
# GNU General Public License for more details.
#
# You should have received a copy of the GNU General Public License
# along with this program; if not, write to the Free Software
# Foundation, Inc., 51 Franklin Street, Fifth Floor, Boston, MA  02110-1301, USA.

#' Posterior distribution of the linear predictor
#'
#' Extract the posterior draws of the linear predictor, possibly transformed by 
#' the inverse-link function. This function is occasionally useful, but it 
#' should be used sparingly. Inference and model checking should generally be 
#' carried out using the posterior predictive distribution (i.e., using 
#' \code{\link{posterior_predict}}).
#'
#' @keywords internal
#' @export
#' @templateVar stanregArg object
#' @template args-stanreg-object
#' @template args-dots-ignored
#' @param transform Should the linear predictor be transformed using the
#'   inverse-link function? The default is \code{FALSE}, in which case the
#'   untransformed linear predictor is returned.
#' @param newdata,re.form,offset Same as for \code{\link{posterior_predict}}.
#' @param XZ If \code{TRUE} then instead of computing the linear predictor the 
#'   design matrix \code{X} (or \code{cbind(X,Z)} for models with group-specific
#'   terms) constructed from \code{newdata} is returned. The default is 
#'   \code{FALSE}.
#'   
#' @return The default is to return a \code{draws} by \code{nrow(newdata)} 
#'   matrix of simulations from the posterior distribution of the (possibly 
#'   transformed) linear predictor. The exception is if the argument \code{XZ} 
#'   is set to \code{TRUE} (see the \code{XZ} argument description above).
#'   
#' @seealso \code{\link{posterior_predict}} to draw from the posterior 
#'   predictive distribution of the outcome, which is typically preferable.
#'
#' @examples
#' if (!exists("example_model")) example(example_model)
#' print(family(example_model))
#' 
#' # linear predictor on log-odds scale
#' linpred <- posterior_linpred(example_model)
#' # probabilities
#' probs <- posterior_linpred(example_model, transform = TRUE)
#'
#' # not conditioning on any group-level parameters
#' probs2 <- posterior_linpred(example_model, transform = TRUE, re.form = NA)
#'
posterior_linpred <- function(object, ...) {
  UseMethod("posterior_linpred")
}

#' @rdname posterior_linpred
#' @export 
<<<<<<< HEAD
posterior_linpred.stanreg <- function(object, transform = FALSE, newdata = NULL, 
                              re.form = NULL, offset = NULL, XZ = FALSE, 
                              ...) {
  if (used.optimizing(object))
    STOP_not_optimizing("posterior_linpred")
  
  newdata <- validate_newdata(newdata)
  dat <- pp_data(object,
                 newdata = newdata,
                 re.form = re.form,
                 offset = offset,
                 ...)
  if (XZ) {
    XZ <- dat[["x"]]
    if (is.mer(object))
      XZ <- cbind(XZ, t(dat[["Zt"]]))
    return(XZ)
  }
  eta <- pp_eta(object, data = dat, draws = NULL)[["eta"]]
  if (!transform || is.nlmer(object))
    return(eta)
  linkinv(object)(eta)
}
=======
posterior_linpred.stanreg <-
  function(object,
           transform = FALSE,
           newdata = NULL,
           re.form = NULL,
           offset = NULL,
           XZ = FALSE,
           ...) {
    if (used.optimizing(object))
      STOP_not_optimizing("posterior_linpred")
    
    newdata <- validate_newdata(newdata)
    dat <- pp_data(object,
                   newdata = newdata,
                   re.form = re.form,
                   offset = offset)
    if (XZ) {
      XZ <- dat[["x"]]
      if (is.mer(object))
        XZ <- cbind(XZ, t(dat[["Zt"]]))
      return(XZ)
    }
    eta <- pp_eta(object, data = dat, draws = NULL)[["eta"]]
    if (!transform)
      return(eta)
    
    linkinv(object)(eta)
  }
>>>>>>> 8ae438f9
<|MERGE_RESOLUTION|>--- conflicted
+++ resolved
@@ -63,31 +63,6 @@
 
 #' @rdname posterior_linpred
 #' @export 
-<<<<<<< HEAD
-posterior_linpred.stanreg <- function(object, transform = FALSE, newdata = NULL, 
-                              re.form = NULL, offset = NULL, XZ = FALSE, 
-                              ...) {
-  if (used.optimizing(object))
-    STOP_not_optimizing("posterior_linpred")
-  
-  newdata <- validate_newdata(newdata)
-  dat <- pp_data(object,
-                 newdata = newdata,
-                 re.form = re.form,
-                 offset = offset,
-                 ...)
-  if (XZ) {
-    XZ <- dat[["x"]]
-    if (is.mer(object))
-      XZ <- cbind(XZ, t(dat[["Zt"]]))
-    return(XZ)
-  }
-  eta <- pp_eta(object, data = dat, draws = NULL)[["eta"]]
-  if (!transform || is.nlmer(object))
-    return(eta)
-  linkinv(object)(eta)
-}
-=======
 posterior_linpred.stanreg <-
   function(object,
            transform = FALSE,
@@ -111,9 +86,7 @@
       return(XZ)
     }
     eta <- pp_eta(object, data = dat, draws = NULL)[["eta"]]
-    if (!transform)
+    if (!transform || is.nlmer(object))
       return(eta)
-    
     linkinv(object)(eta)
-  }
->>>>>>> 8ae438f9
+}