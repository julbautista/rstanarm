--- conflicted
+++ resolved
@@ -90,13 +90,7 @@
     eta <- pp_eta(object, data = dat, draws = NULL, ...)[["eta"]]
     if (is.null(newdata)) colnames(eta) <- rownames(model.frame(object, ...))
     else colnames(eta) <- rownames(newdata)
-<<<<<<< HEAD
-    if (!transform)
-      return(eta)
-    
-=======
     
     if (!transform || is.nlmer(object)) return(eta)
->>>>>>> ac9cc082
     linkinv(object)(eta)
 }