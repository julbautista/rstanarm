# Part of the rstanarm package for estimating model parameters
# Copyright (C) 2015, 2016 Trustees of Columbia University
#
# This program is free software; you can redistribute it and/or
# modify it under the terms of the GNU General Public License
# as published by the Free Software Foundation; either version 3
# of the License, or (at your option) any later version.
#
# This program is distributed in the hope that it will be useful,
# but WITHOUT ANY WARRANTY; without even the implied warranty of
# MERCHANTABILITY or FITNESS FOR A PARTICULAR PURPOSE.  See the
# GNU General Public License for more details.
#
# You should have received a copy of the GNU General Public License
# along with this program; if not, write to the Free Software
# Foundation, Inc., 51 Franklin Street, Fifth Floor, Boston, MA  02110-1301, USA.

#' Posterior distribution of the linear predictor
#'
#' Extract the posterior draws of the linear predictor, possibly transformed by
#' the inverse-link function. This function is occasionally convenient, but it
#' should be used sparingly. Inference and model checking should generally be
#' carried out using the posterior predictive distribution (see
#' \code{\link{posterior_predict}}).
#'
#' @keywords internal
#' @export
#' @templateVar stanregArg object
#' @template args-stanreg-object
#' @param transform Should the linear predictor be transformed using the
#'   inverse-link function? The default is \code{FALSE}, in which case the
#'   untransformed linear predictor is returned.
#' @param newdata,re.form,offset Same as for \code{\link{posterior_predict}}.
#' @param XZ If \code{TRUE} then instead of computing the linear predictor the 
#'   design matrix \code{X} (or \code{cbind(X,Z)} for models with group-specific
#'   terms) constructed from \code{newdata} is returned. The default is 
#'   \code{FALSE}.
#' @param ... Currently unused.
<<<<<<< HEAD
#'
#' @return A \code{draws} by \code{nrow(newdata)} matrix of simulations from the
#'   posterior distribution of the (possibly transformed) linear predictor.
#'
#' @seealso \code{\link{posterior_predict}} to draw from the posterior
=======
#' 
#' @return The default is to return a \code{draws} by \code{nrow(newdata)} 
#'   matrix of simulations from the posterior distribution of the (possibly 
#'   transformed) linear predictor. The exception is if the argument \code{XZ} 
#'   is set to \code{TRUE} (see the \code{XZ} argument description above).
#' 
#' @seealso \code{\link{posterior_predict}} to draw from the posterior 
>>>>>>> a12e6c9c
#'   predictive distribution of the outcome, which is almost always preferable.
#'
#' @examples
#' if (!exists("example_model")) example(example_model)
#'
#' # linear predictor on log-odds scale
#' linpred <- posterior_linpred(example_model)
#' # probabilities
#' probs <- posterior_linpred(example_model, transform = TRUE)
#'
#' # not conditioning on any group-level parameters
#' probs2 <- posterior_linpred(example_model, transform = TRUE, re.form = NA)
<<<<<<< HEAD
#'
posterior_linpred <- function(object, transform = FALSE, newdata = NULL,
                              re.form = NULL, offset = NULL, ...) {
=======
#' 
posterior_linpred <- function(object, transform = FALSE, newdata = NULL, 
                              re.form = NULL, offset = NULL, XZ = FALSE, 
                              ...) {
>>>>>>> a12e6c9c
  validate_stanreg_object(object)
  if (used.optimizing(object))
    STOP_not_optimizing("posterior_linpred")
  if (!is.null(newdata)) {
    if ("gam" %in% names(object))
      stop("'posterior_linpred' with 'newdata' not yet supported ",
           "for models estimated via 'stan_gamm4'.")
    newdata <- as.data.frame(newdata)
    if (any(is.na(newdata)))
      stop("Currently NAs are not allowed in 'newdata'.")
  }
  dat <- pp_data(object,
                 newdata = newdata,
                 re.form = re.form,
                 offset = offset,
                 ...)
  if (XZ) {
    XZ <- dat[["x"]]
    if (is.mer(object))
      XZ <- cbind(XZ, t(dat[["Zt"]]))
    return(XZ)
  }
  eta <- pp_eta(object, data = dat, draws = NULL)[["eta"]]
  if (!transform)
    return(eta)
  linkinv(object)(eta)
}<|MERGE_RESOLUTION|>--- conflicted
+++ resolved
@@ -36,13 +36,6 @@
 #'   terms) constructed from \code{newdata} is returned. The default is 
 #'   \code{FALSE}.
 #' @param ... Currently unused.
-<<<<<<< HEAD
-#'
-#' @return A \code{draws} by \code{nrow(newdata)} matrix of simulations from the
-#'   posterior distribution of the (possibly transformed) linear predictor.
-#'
-#' @seealso \code{\link{posterior_predict}} to draw from the posterior
-=======
 #' 
 #' @return The default is to return a \code{draws} by \code{nrow(newdata)} 
 #'   matrix of simulations from the posterior distribution of the (possibly 
@@ -50,7 +43,6 @@
 #'   is set to \code{TRUE} (see the \code{XZ} argument description above).
 #' 
 #' @seealso \code{\link{posterior_predict}} to draw from the posterior 
->>>>>>> a12e6c9c
 #'   predictive distribution of the outcome, which is almost always preferable.
 #'
 #' @examples
@@ -63,16 +55,10 @@
 #'
 #' # not conditioning on any group-level parameters
 #' probs2 <- posterior_linpred(example_model, transform = TRUE, re.form = NA)
-<<<<<<< HEAD
-#'
-posterior_linpred <- function(object, transform = FALSE, newdata = NULL,
-                              re.form = NULL, offset = NULL, ...) {
-=======
 #' 
 posterior_linpred <- function(object, transform = FALSE, newdata = NULL, 
                               re.form = NULL, offset = NULL, XZ = FALSE, 
                               ...) {
->>>>>>> a12e6c9c
   validate_stanreg_object(object)
   if (used.optimizing(object))
     STOP_not_optimizing("posterior_linpred")
