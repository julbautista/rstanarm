--- conflicted
+++ resolved
@@ -175,13 +175,8 @@
   } else {
     ppargs <- pp_args(object, data = pp_eta(object, dat, draws, m = m), m = m)
   }
-<<<<<<< HEAD
-  if (!is(object, "polr") && is.binomial(family(object, m = m)$family))
-    ppargs$trials <- pp_binomial_trials(object, newdata, m = m)
-=======
   if (!is_polr(object) && is.binomial(family(object)$family))
     ppargs$trials <- pp_binomial_trials(object, newdata)
->>>>>>> ac9cc082
 
   ppfun <- pp_fun(object, m = m)
   ytilde <- do.call(ppfun, ppargs)
@@ -207,13 +202,8 @@
 # internal ----------------------------------------------------------------
 
 # functions to draw from the various posterior predictive distributions
-<<<<<<< HEAD
-pp_fun <- function(object, m = NULL) {
-  suffix <- if (is(object, "polr")) "polr" else family(object, m = m)$family
-=======
 pp_fun <- function(object) {
   suffix <- if (is_polr(object)) "polr" else family(object)$family
->>>>>>> ac9cc082
   get(paste0(".pp_", suffix), mode = "function")
 }
 
@@ -293,15 +283,10 @@
   stanmat <- data$stanmat
   eta <- data$eta
   stopifnot(is.stanreg(object), is.matrix(stanmat))
-<<<<<<< HEAD
   if (is.stanmvreg(object) && is.null(m)) STOP_arg_required_for_stanmvreg(m)
   inverse_link <- linkinv(object, m = m)
-  if (is(object, "polr")) {
-=======
-  inverse_link <- linkinv(object)
   if (is.nlmer(object)) inverse_link <- function(x) return(x)
   if (is_polr(object)) {
->>>>>>> ac9cc082
     zeta <- stanmat[, grep("|", colnames(stanmat), value = TRUE, fixed = TRUE)]
     args <- nlist(eta, zeta, linkinv = inverse_link)
     if ("alpha" %in% colnames(stanmat)) # scobit
@@ -425,17 +410,10 @@
 }
 
 # Number of trials for binomial models
-<<<<<<< HEAD
 pp_binomial_trials <- function(object, newdata = NULL, m = NULL) {
   if (is.stanmvreg(object) && is.null(m)) STOP_arg_required_for_stanmvreg(m)
   y <- if (is.null(newdata))
       get_y(object, m) else eval(formula(object, m = m)[[2L]], newdata)    
-=======
-pp_binomial_trials <- function(object, newdata = NULL) {
-  y <- get_y(object)
-  if (!is.null(newdata) && NCOL(y) == 2)
-    y <- eval(formula(object)[[2L]], newdata)
->>>>>>> ac9cc082
   if (NCOL(y) == 2L)
     return(rowSums(y))
   rep(1, NROW(y))
