--- conflicted
+++ resolved
@@ -188,9 +188,7 @@
 #'   # do not want to condition on their last known survival time.
 #'   ps2 <- posterior_survfit(example_jm, ids = c(7,13,16), times = 0,
 #'     extrapolate = TRUE, control = list(edist = 5, condition = FALSE))
-#'   ps2
-#'   
-<<<<<<< HEAD
+#'   
 #'   # Instead of estimating survival probabilities for a specific individual 
 #'   # in the estimation dataset, we may want to estimate the marginal 
 #'   # survival probability, that is, marginalising over the individual-level
@@ -216,7 +214,6 @@
 #'   # We can then plot the estimated survival functions to compare
 #'   # them. To do this, we use the generic plot function.
 #'   # plot(ps3, limits = "none")             
-=======
 #'   # Instead we may want to estimate subject-specific survival probabilities 
 #'   # for a set of new individuals. To demonstrate this, we will simply take
 #'   # the first two individuals in the estimation dataset, but pass their data
@@ -227,13 +224,12 @@
 #'   ndE <- pbcSurv[pbcSurv$id %in% c(1,2),]
 #'   ps3 <- posterior_survfit(example_jm, 
 #'     newdataLong = ndL, newdataEvent = ndE, 
-#'     control = list(last_time = "fuptimeYears"), seed = 12345)
+#'     control = list(last_time = "futimeYears"), seed = 12345)
 #'   head(ps3)
 #'   # We can then compare the estimated random effects for these 
 #'   # individuals based on the fitted model and the Monte Carlo scheme
 #'   ranef(example_jm)$Long1$id[1:2,,drop=FALSE] # from fitted model
 #'   colMeans(attr(ps3, "b_new"))                # from Monte Carlo scheme
->>>>>>> c39faba0
 #'   
 #'   # Lastly, if we wanted to obtain "standardised" survival probabilities, 
 #'   # (by averaging over the observed distribution of the fixed effect 
