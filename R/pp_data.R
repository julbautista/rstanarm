# Part of the rstanarm package for estimating model parameters
# Copyright 2015 Douglas Bates, Martin Maechler, Ben Bolker, Steve Walker
# Copyright (C) 2015, 2016, 2017 Trustees of Columbia University
# 
# This program is free software; you can redistribute it and/or
# modify it under the terms of the GNU General Public License
# as published by the Free Software Foundation; either version 3
# of the License, or (at your option) any later version.
# 
# This program is distributed in the hope that it will be useful,
# but WITHOUT ANY WARRANTY; without even the implied warranty of
# MERCHANTABILITY or FITNESS FOR A PARTICULAR PURPOSE.  See the
# GNU General Public License for more details.
# 
# You should have received a copy of the GNU General Public License
# along with this program; if not, write to the Free Software
# Foundation, Inc., 51 Franklin Street, Fifth Floor, Boston, MA  02110-1301, USA.

pp_data <-
  function(object,
           newdata = NULL,
           re.form = NULL,
           offset = NULL,
           m = NULL,
           ...) {
    validate_stanreg_object(object)
    if (is.mer(object)) {
<<<<<<< HEAD
      out <- .pp_data_mer(object, newdata = newdata,
                          re.form = re.form, m = m, ...)
=======
      if (is.nlmer(object))
        out <- .pp_data_nlmer(object, newdata = newdata, re.form = re.form, ...)
      else
        out <- .pp_data_mer(object, newdata = newdata, re.form = re.form, ...)
>>>>>>> ac9cc082
      if (!is.null(offset)) out$offset <- offset
      return(out)
    }
    .pp_data(object, newdata = newdata, offset = offset, ...)
  }

# for models without lme4 structure
.pp_data <- function(object, newdata = NULL, offset = NULL, ...) {
  if (is(object, "gamm4")) {
    requireNamespace("mgcv", quietly = TRUE)
    if (is.null(newdata))   x <- predict(object$jam, type = "lpmatrix")
    else x <- predict(object$jam, newdata = newdata, type = "lpmatrix")
    if (is.null(offset)) 
      offset <- object$offset %ORifNULL% rep(0, nrow(x))
    return(nlist(x, offset))
  }
  if (is.null(newdata)) {
    x <- get_x(object)
    if (is.null(offset)) 
      offset <- object$offset %ORifNULL% rep(0, nrow(x))
    return(nlist(x, offset))
  }

  offset <- .pp_data_offset(object, newdata, offset)
  Terms <- delete.response(terms(object))
  m <- model.frame(Terms, newdata, xlev = object$xlevels)
  if (!is.null(cl <- attr(Terms, "dataClasses"))) 
    .checkMFClasses(cl, m)
  x <- model.matrix(Terms, m, contrasts.arg = object$contrasts)
  if (is(object, "polr") && !is_scobit(object)) 
    x <- x[,colnames(x) != "(Intercept)", drop = FALSE]
  
  nlist(x, offset)
}


# for models fit using stan_(g)lmer or stan_gamm4
.pp_data_mer <- function(object, newdata, re.form, m = NULL, ...) {
  if (is(object, "gamm4")) {
    requireNamespace("mgcv", quietly = TRUE)
    if (is.null(newdata))   x <- predict(object$jam, type = "lpmatrix")
    else x <- predict(object$jam, newdata = newdata, type = "lpmatrix")
    if (is.null(re.form)) {
      re.form <- as.formula(object$call$random)
      if (length(re.form) == 0) re.form <- NA
      z <- .pp_data_mer_z(object, newdata, re.form, ...)
    }
    else z <- .pp_data_mer_z(object, newdata, re.form, ...)
  } else {
    x <- .pp_data_mer_x(object, newdata, m = m, ...)
    z <- .pp_data_mer_z(object, newdata, re.form, m = m, ...)
  }
  offset <- model.offset(model.frame(object, m = m))
  if (!missing(newdata) && (!is.null(offset) || !is.null(object$call$offset))) {
    offset <- try(eval(object$call$offset, newdata), silent = TRUE)
    if (!is.numeric(offset)) offset <- NULL
  }
  return(nlist(x, offset = offset, Zt = z$Zt, Z_names = z$Z_names))
}

# for models fit using stan_nlmer
.pp_data_nlmer <- function(object, newdata, re.form, offset = NULL, ...) {
  inputs <- parse_nlf_inputs(object$glmod$respMod)
  if (is.null(newdata)) {
    arg1 <- arg2 <- NULL
  } else if (object$family$link == "inv_SSfol") {
    arg1 <- newdata[[inputs[2]]]
    arg2 <- newdata[[inputs[3]]]
  } else {
    arg1 <- newdata[[inputs[2]]]
    arg2 <- NULL
  }
  f <- formula(object)
  if (!is.null(re.form) && !is.na(re.form)) {
    f <- as.character(f)
    f[3] <- as.character(re.form)
    f <- as.formula(f[-1])
  }
  if (is.null(newdata)) newdata <- model.frame(object)
  else {
    yname <- names(model.frame(object))[1]
    newdata[[yname]] <- 0
  }
  mc <- match.call(expand.dots = FALSE)
  mc$re.form <- mc$offset <- mc$object <- mc$newdata <- NULL
  mc$data <- newdata
  mc$formula <- f
  mc$start <- fixef(object)
  nlf <- nlformula(mc)
  offset <- .pp_data_offset(object, newdata, offset)

  group <- with(nlf$reTrms, pad_reTrms(Ztlist, cnms, flist))
  if (!is.null(re.form) && !is(re.form, "formula") && is.na(re.form)) 
    group$Z@x <- 0
  return(nlist(x = nlf$X, offset = offset, Z = group$Z,
               Z_names = make_b_nms(group), arg1, arg2))
}

# the functions below are heavily based on a combination of 
# lme4:::predict.merMod and lme4:::mkNewReTrms, although they do also have 
# substantial modifications
.pp_data_mer_x <- function(object, newdata, m = NULL, ...) {
  x <- get_x(object, m = m)
  if (is.null(newdata)) return(x)
  form <- if (is.null(m)) attr(object$glmod$fr, "formula") else 
    formula(object, m = m)
  L <- length(form)
  form[[L]] <- lme4::nobars(form[[L]])
  RHS <- formula(substitute(~R, list(R = form[[L]])))
  Terms <- terms(object, m = m)
  mf <- model.frame(object, m = m)
  ff <- formula(form)
  vars <- rownames(attr(terms.formula(ff), "factors"))
  mf <- mf[vars]
  isFac <- vapply(mf, is.factor, FUN.VALUE = TRUE)
  isFac[attr(Terms, "response")] <- FALSE
  orig_levs <- if (length(isFac) == 0) 
    NULL else lapply(mf[isFac], levels)
  mfnew <- model.frame(delete.response(Terms), newdata, xlev = orig_levs)
  x <- model.matrix(RHS, data = mfnew, contrasts.arg = attr(x, "contrasts"))
  return(x)
}

.pp_data_mer_z <- function(object, newdata, re.form = NULL,
                           allow.new.levels = TRUE, na.action = na.pass, 
                           m = NULL, ...) {
  NAcheck <- !is.null(re.form) && !is(re.form, "formula") && is.na(re.form)
  fmla0check <- (is(re.form, "formula") && 
                   length(re.form) == 2 && 
                   identical(re.form[[2]], 0))
  if (NAcheck || fmla0check) return(list())
  if (is.null(newdata) && is.null(re.form)) {
    Z <- get_z(object, m = m)
    return(list(Zt = t(Z)))
  }
  else if (is.null(newdata)) {
    rfd <- mfnew <- model.frame(object, m = m)
  } 
  else if (inherits(object, "gamm4")) {
    requireNamespace("mgcv", quietly = TRUE)
    if (is.null(newdata))   x <- predict(object$jam, type = "lpmatrix")
    else x <- predict(object$jam, newdata = newdata, type = "lpmatrix")
    NAs <- apply(is.na(x), 1, any)
    rfd <- mfnew <- newdata[!NAs,]
    attr(rfd,"na.action") <- "na.omit"
  } else {
    terms_fixed <- delete.response(terms(object, fixed.only = TRUE, m = m))
    mfnew <- model.frame(terms_fixed, newdata, na.action = na.action)
    newdata.NA <- newdata
    if (!is.null(fixed.na.action <- attr(mfnew,"na.action"))) {
      newdata.NA <- newdata.NA[-fixed.na.action,]
    }
    tt <- delete.response(terms(object, random.only = TRUE, m = m))
    rfd <- model.frame(tt, newdata.NA, na.action = na.pass)
    if (!is.null(fixed.na.action))
      attr(rfd,"na.action") <- fixed.na.action
  }
  if (is.null(re.form)) 
    re.form <- justRE(formula(object, m = m))
  if (!inherits(re.form, "formula"))
    stop("'re.form' must be NULL, NA, or a formula.")
  if (length(fit.na.action <- attr(mfnew,"na.action")) > 0) {
    newdata <- newdata[-fit.na.action,]
  }
  ReTrms <- lme4::mkReTrms(lme4::findbars(re.form[[2]]), rfd)
  if (!allow.new.levels && any(vapply(ReTrms$flist, anyNA, NA)))
    stop("NAs are not allowed in prediction data",
         " for grouping variables unless 'allow.new.levels' is TRUE.")
  ns.re <- names(re <- ranef(object, m = m))
  nRnms <- names(Rcnms <- ReTrms$cnms)
  if (!all(nRnms %in% ns.re))
    stop("Grouping factors specified in re.form that were not present in original model.")
  new_levels <- lapply(ReTrms$flist, function(x) levels(factor(x)))
  Zt <- ReTrms$Zt
  Z_names <- make_b_nms(ReTrms, m = m)
  z <- nlist(Zt = ReTrms$Zt, Z_names)
  return(z)
}



# handle offsets ----------------------------------------------------------
null_or_zero <- function(x) {
  isTRUE(is.null(x) || all(x == 0))
}

.pp_data_offset <- function(object, newdata = NULL, offset = NULL) {
  if (is.null(newdata)) {
    # get offset from model object (should be null if no offset)
    if (is.null(offset)) 
      offset <- object$offset %ORifNULL% model.offset(model.frame(object))
  } else {
    if (!is.null(offset))
      stopifnot(length(offset) == nrow(newdata))
    else {
      # if newdata specified but not offset then confirm that model wasn't fit
      # with an offset (warning, not error)
      if (!is.null(object$call$offset) || 
          !null_or_zero(object$offset) || 
          !null_or_zero(model.offset(model.frame(object)))) {
        warning(
          "'offset' argument is NULL but it looks like you estimated ", 
          "the model using an offset term.", 
          call. = FALSE
        )
      }
      offset <- rep(0, nrow(newdata))
    }
  }
  return(offset)
}<|MERGE_RESOLUTION|>--- conflicted
+++ resolved
@@ -25,15 +25,10 @@
            ...) {
     validate_stanreg_object(object)
     if (is.mer(object)) {
-<<<<<<< HEAD
-      out <- .pp_data_mer(object, newdata = newdata,
-                          re.form = re.form, m = m, ...)
-=======
       if (is.nlmer(object))
-        out <- .pp_data_nlmer(object, newdata = newdata, re.form = re.form, ...)
+        out <- .pp_data_nlmer(object, newdata = newdata, re.form = re.form, m = m, ...)
       else
-        out <- .pp_data_mer(object, newdata = newdata, re.form = re.form, ...)
->>>>>>> ac9cc082
+        out <- .pp_data_mer(object, newdata = newdata, re.form = re.form, m = m, ...)
       if (!is.null(offset)) out$offset <- offset
       return(out)
     }
@@ -95,7 +90,7 @@
 }
 
 # for models fit using stan_nlmer
-.pp_data_nlmer <- function(object, newdata, re.form, offset = NULL, ...) {
+.pp_data_nlmer <- function(object, newdata, re.form, offset = NULL, m = NULL, ...) {
   inputs <- parse_nlf_inputs(object$glmod$respMod)
   if (is.null(newdata)) {
     arg1 <- arg2 <- NULL
@@ -106,7 +101,7 @@
     arg1 <- newdata[[inputs[2]]]
     arg2 <- NULL
   }
-  f <- formula(object)
+  f <- formula(object, m = m)
   if (!is.null(re.form) && !is.na(re.form)) {
     f <- as.character(f)
     f[3] <- as.character(re.form)
