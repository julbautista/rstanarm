--- conflicted
+++ resolved
@@ -68,9 +68,7 @@
 #' Cook, S., Gelman, A., and Rubin, D. 
 #' (2006). Validation of software for Bayesian models using posterior quantiles.
 #' \emph{Journal of Computational and Graphical Statistics}. 15(3), 675--692.
-<<<<<<< HEAD
 #' @importFrom ggplot2 aes geom_segment
-=======
 #' 
 #' @seealso 
 #' \code{\link{pp_check}} for graphical posterior predictive checks and 
@@ -78,7 +76,6 @@
 #' distribution.
 #' 
 #' 
->>>>>>> b6e9aa7a
 #' @examples 
 #' \dontrun{
 #' pp_validate(example_model)
@@ -95,14 +92,11 @@
     return(quants)
   }
   
-<<<<<<< HEAD
-=======
   if (!used.sampling(object))
     STOP_sampling_only("pp_validate")
   if (nreps < 2)
     stop("'nreps' must be at least 2.")
   
->>>>>>> b6e9aa7a
   dims <- object$stanfit@par_dims[c("alpha", "beta", "b", "dispersion")]
   dims <- dims[!sapply(dims, is.null)]
   dims <- sapply(dims, prod)
@@ -183,16 +177,4 @@
     labs(y = NULL, x = expression("Absolute " * z[theta] * " Statistics")) + 
     pp_check_theme(no_y = FALSE) + 
     theme(panel.grid.major.x = element_line(size = 0.1, color = "gray"))
-}  
-
-# If we wanted to return the actual pvals: 
-#
-# if (is.null(batches)){
-#   return(list(p_vals = p_vals, adj_min_p = adj_min_p))
-# } else {
-#   if (length(z_batch) == num_params)
-#     return(list(p_batch = p_batch, adj_min_p = adj_min_p)) 
-#   else 
-#     return(list(p_vals = p_vals[1:num_params], p_batch = p_batch, 
-#                 adj_min_p = adj_min_p))
-# }+}  