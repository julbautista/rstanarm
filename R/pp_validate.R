# Part of the rstanarm package for estimating model parameters
# Copyright (C) 2016 Trustees of Columbia University
# Copyright (C) 2005 Samantha Cook
#
# This program is free software; you can redistribute it and/or
# modify it under the terms of the GNU General Public License
# as published by the Free Software Foundation; either version 3
# of the License, or (at your option) any later version.
#
# This program is distributed in the hope that it will be useful,
# but WITHOUT ANY WARRANTY; without even the implied warranty of
# MERCHANTABILITY or FITNESS FOR A PARTICULAR PURPOSE.  See the
# GNU General Public License for more details.
#
# You should have received a copy of the GNU General Public License
# along with this program; if not, write to the Free Software
# Foundation, Inc., 51 Franklin Street, Fifth Floor, Boston, MA  02110-1301, USA.
#

#' Model validation via simulation
#'
#' The \code{pp_validate} function is based on the methods described in
#' Cook, Gelman, and Rubin (2006) for validating software developed to fit
#' particular Bayesian models. Here we take the perspective that models
#' themselves are software and thus it is useful to apply this validation
#' approach to individual models.
#'
#' @export
#' @templateVar stanregArg object
#' @template args-stanreg-object
#' @param nreps The number of replications to be performed. \code{nreps} must be
#'   sufficiently large so that the statistics described below in Details are
#'   meaningful. Depending on the model and the size of the data, running
#'   \code{pp_validate} may be slow. See also the Note section below for advice
#'   on avoiding numerical issues.
#' @param seed A seed passed to Stan to use when refitting the model.
#' @param ... Currently ignored.
#'
#' @details
#' We repeat \code{nreps} times the process of simulating parameters and data
#' from the model and refitting the model to this simulated data. For each of
#' the \code{nreps} replications we do the following:
#' \enumerate{
#' \item Refit the model but \emph{without} conditioning on the data (setting
#' \code{prior_PD=TRUE}), obtaining draws \eqn{\theta^{true}}{\theta_true}
#' from the \emph{prior} distribution of the model parameters.
#' \item Given \eqn{\theta^{true}}{\theta_true}, simulate data \eqn{y^\ast}{y*}
#' from the \emph{prior} predictive distribution (calling
#' \code{\link{posterior_predict}} on the fitted model object obtained in step
#' 1).
#' \item Fit the model to the simulated outcome \eqn{y^\ast}{y*}, obtaining
#' parameters \eqn{\theta^{post}}{\theta_post}.
#' }
#' For any individual parameter, the quantile of the "true" parameter value with
#' respect to its posterior distribution \emph{should} be uniformly distributed.
#' The validation procedure entails looking for deviations from uniformity by
#' computing statistics for a test that the quantiles are uniformly distributed.
#' The absolute values of the computed  test statistics are plotted for batches
#' of parameters (e.g., non-varying coefficients are grouped into a batch called
#' "beta", parameters that vary by group level are in batches named for the
#' grouping variable, etc.). See Cook, Gelman, and Rubin (2006) for more details
#' on the validation procedure.
#'
#' @note In order to make it through \code{nreps} replications without running
#'   into numerical difficulties you may have to restrict the range for randomly
#'   generating initial values for parameters when you fit the \emph{original}
#'   model. With any of \pkg{rstanarm}'s modeling functions this can be done by
#'   specifying the optional argument \code{init_r} as some number less than the
#'   default of \eqn{2}.
#'
#' @return A ggplot object that can be further customized using the
#'   \pkg{ggplot2} package.
#'
#' @references
#' Cook, S., Gelman, A., and Rubin, D.
#' (2006). Validation of software for Bayesian models using posterior quantiles.
#' \emph{Journal of Computational and Graphical Statistics}. 15(3), 675--692.
#'
#' @seealso
#' \code{\link[=pp_check.stanreg]{pp_check}} for graphical posterior predictive
#' checks and \code{\link{posterior_predict}} to draw from the posterior
#' predictive distribution.
#'
#' \code{\link[bayesplot]{color_scheme_set}} to change the color scheme of the
#' plot.
#'
#' @examples
#' \dontrun{
#' if (!exists("example_model")) example(example_model)
#' try(pp_validate(example_model)) # fails with default seed / priors
#' }
#'
#' @importFrom ggplot2 rel geom_point geom_segment scale_x_continuous element_line
#'
pp_validate <- function(object, nreps = 20, seed = 12345, ...) {
  # based on Samantha Cook's BayesValidate::validate
  quant <- function(draws) {
    n <- length(draws)
    rank_theta <- c(1:n)[order(draws) == 1] - 1
    quants <- (rank_theta + 0.5) / n
    return(quants)
  }

  validate_stanreg_object(object)
  if (nreps < 2)
    stop("'nreps' must be at least 2.")
<<<<<<< HEAD

  dims <- object$stanfit@par_dims[c("alpha", "beta", "b", "dispersion", "cutpoints")]
=======
  
  dims <- object$stanfit@par_dims[c("alpha", "beta", "b", "dispersion", "cutpoints", "theta_L")]
>>>>>>> 433bb328
  dims <- dims[!sapply(dims, is.null)]
  dims <- sapply(dims, prod)
  dims <- dims[dims > 0]
  if ("b" %in% names(dims)) {
    mark <- which(names(dims) == "b")
    vals <- sapply(ranef(object), function(x) length(as.matrix(x)))
    dims <- append(dims, values = vals, after = mark)
    dims <- dims[-mark]
  }
  names(dims)[which(names(dims) == "theta_L")] <- "Sigma"
  batches <- dims
  params_batch <- names(dims)
  num_batches <- length(batches)
  num_params <- sum(dims)
  batch_ind <- rep(0, num_batches + 1)
  plot_batch <- rep(1, batches[1])
  for (i in 1:num_batches)
    batch_ind[i+1] <- batch_ind[i] + batches[i]
  for (i in 2:num_batches)
    plot_batch <- c(plot_batch, rep(i, batches[i]))
  quantile_theta <- matrix(NA_real_, nrow = nreps, ncol = num_params + num_batches)
  post <- suppressWarnings(update(object, prior_PD = TRUE, seed = seed, algorithm = "sampling",
                                  warmup = 1000, iter = 1000 + 1, chains = nreps))
  post_mat <- as.matrix(post)
  data_mat <- posterior_predict(post)
  constant <- apply(data_mat, 1, FUN = function(x) all(duplicated(x)[-1L]))
  if (any(constant))
    stop("'pp_validate' cannot proceed because some simulated outcomes are constant. ",
         "Try again with better priors on the parameters.")
  y <- get_y(object)
  for (reps in 1:nreps) {
    theta_true <- post_mat[reps, ]
    data_rep <- data_mat[reps, ]
    mf <- model.frame(object)
    if (NCOL(mf[, 1]) == 2) { # binomial models
      new_f <- update.formula(formula(object), cbind(ynew_1s, ynew_0s) ~ .)
      ynew <- c(data_rep)
      mf2 <- data.frame(mf[, -1], ynew_1s = ynew, ynew_0s = rowSums(y) - ynew)
      mf <- get_all_vars(new_f, data = mf2)
    } else {
      new_f <- NULL
      if (is.factor(y))
        mf[, 1] <- factor(data_rep, levels = levels(y), ordered = is.ordered(y))
      else
        mf[, 1] <- c(data_rep)
    }
    update_args <- nlist(object, data = mf, seed)
    if (!is.null(new_f))
      update_args$formula <- new_f
    theta_draws <- as.matrix(do.call("update", update_args))
    if (!is.null(batches)){
      for (i in 1:num_batches) {
        if (batches[i] > 1) {
          sel <- (batch_ind[i]+1):batch_ind[(i+1)]
          theta_draws <-  cbind(theta_draws,
                                apply(theta_draws[, sel], 1, mean))
          theta_true <- c(theta_true, mean(theta_true[sel]))
        } else {
          theta_draws <- cbind(theta_draws, theta_draws[, (batch_ind[i]+1)])
          theta_true <- c(theta_true, theta_true[(batch_ind[i]+1)])
        }
      }
    }
    theta_draws <- rbind(theta_true, theta_draws)
    quantile_theta[reps, ] <- apply(theta_draws, 2, quant)
  }
  quantile_trans <- (apply(quantile_theta, 2, qnorm))^2
  q_trans <- apply(quantile_trans, 2, sum)
  p_vals <- pchisq(q_trans, df = nreps, lower.tail = FALSE)
  z_stats <- abs(qnorm(p_vals))
  if (is.null(batches)) {
    adj_min_p <- num_params * min(p_vals)
  } else {
    z_batch <- z_stats[(num_params + 1):length(p_vals)]
    p_batch <- p_vals[(num_params + 1):length(p_vals)]
    adj_min_p <- num_batches * min(p_batch)
  }

  upper_lim <- max(max(z_stats + 1), 3.5)
  plotdata <- data.frame(x = z_batch, y = params_batch)

  scheme <- bayesplot::color_scheme_get()
  ggplot(plotdata, aes_string(x = "x", y = "y")) +
    geom_segment(
      aes_string(x = "0", xend = "x", y = "y", yend = "y"),
      color = scheme[["mid"]], 
      size = rel(1)
    ) +
    geom_point(
      size = rel(3),
      shape = 21,
      fill = scheme[["dark"]],
      color = scheme[["dark_highlight"]]
    ) +
    scale_x_continuous(limits = c(0, upper_lim), expand = c(0, 0)) +
    xlab(expression("Absolute " * z[theta] * " Statistics")) +
    theme_default() +
    yaxis_title(FALSE) + 
    grid_lines(color = "gray", size = 0.1)
}<|MERGE_RESOLUTION|>--- conflicted
+++ resolved
@@ -77,9 +77,9 @@
 #' \emph{Journal of Computational and Graphical Statistics}. 15(3), 675--692.
 #'
 #' @seealso
-#' \code{\link[=pp_check.stanreg]{pp_check}} for graphical posterior predictive
-#' checks and \code{\link{posterior_predict}} to draw from the posterior
-#' predictive distribution.
+#' \code{\link{pp_check}} for graphical posterior predictive checks and
+#' \code{\link{posterior_predict}} to draw from the posterior predictive
+#' distribution.
 #'
 #' \code{\link[bayesplot]{color_scheme_set}} to change the color scheme of the
 #' plot.
@@ -104,13 +104,8 @@
   validate_stanreg_object(object)
   if (nreps < 2)
     stop("'nreps' must be at least 2.")
-<<<<<<< HEAD
-
-  dims <- object$stanfit@par_dims[c("alpha", "beta", "b", "dispersion", "cutpoints")]
-=======
-  
+
   dims <- object$stanfit@par_dims[c("alpha", "beta", "b", "dispersion", "cutpoints", "theta_L")]
->>>>>>> 433bb328
   dims <- dims[!sapply(dims, is.null)]
   dims <- sapply(dims, prod)
   dims <- dims[dims > 0]
@@ -196,7 +191,7 @@
   ggplot(plotdata, aes_string(x = "x", y = "y")) +
     geom_segment(
       aes_string(x = "0", xend = "x", y = "y", yend = "y"),
-      color = scheme[["mid"]], 
+      color = scheme[["mid"]],
       size = rel(1)
     ) +
     geom_point(
@@ -208,6 +203,6 @@
     scale_x_continuous(limits = c(0, upper_lim), expand = c(0, 0)) +
     xlab(expression("Absolute " * z[theta] * " Statistics")) +
     theme_default() +
-    yaxis_title(FALSE) + 
+    yaxis_title(FALSE) +
     grid_lines(color = "gray", size = 0.1)
 }