# Part of the rstanarm package for estimating model parameters
# Copyright (C) 2015, 2016 Trustees of Columbia University
# 
# This program is free software; you can redistribute it and/or
# modify it under the terms of the GNU General Public License
# as published by the Free Software Foundation; either version 3
# of the License, or (at your option) any later version.
# 
# This program is distributed in the hope that it will be useful,
# but WITHOUT ANY WARRANTY; without even the implied warranty of
# MERCHANTABILITY or FITNESS FOR A PARTICULAR PURPOSE.  See the
# GNU General Public License for more details.
# 
# You should have received a copy of the GNU General Public License
# along with this program; if not, write to the Free Software
# Foundation, Inc., 51 Franklin Street, Fifth Floor, Boston, MA  02110-1301, USA.

#' Prior distributions and options
#' 
#' The functions described on this page are used to specify the prior-related
#' arguments of the various modeling functions in the \pkg{rstanarm} package (to
#' view the priors used for an existing model see \code{\link{prior_summary}}). 
#' The default priors used in the various \pkg{rstanarm} modeling functions are
#' intended to be \emph{weakly informative} in that they provide moderate
#' regularlization and help stabilize computation. For many applications the
#' defaults will perform well, but prudent use of more informative priors is
#' encouraged. Uniform prior distributions are possible (e.g. by setting
#' \code{\link{stan_glm}}'s \code{prior} argument to \code{NULL}) but, unless
#' the data is very strong, they are not recommended and are \emph{not}
#' non-informative, giving the same probability mass to implausible values as
#' plausible ones.
#' 
#' @name priors
<<<<<<< HEAD
#' @param location Prior location. For \code{normal}, \code{laplace} and 
#'   \code{student_t} (provided that \code{df > 1}) this is the prior mean. For 
#'   \code{cauchy} (which is equivalent to \code{student_t} with \code{df=1}), 
#'   the mean does not exist and \code{location} is the prior median. The default 
#'   value is \eqn{0}, except for \code{R2} which has no default value for
=======
#' 
#' @param location Prior location. For \code{normal} and \code{student_t} 
#'   (provided that \code{df > 1}) this is the prior mean. For \code{cauchy} 
#'   (which is equivalent to \code{student_t} with \code{df=1}), the mean does 
#'   not exist and \code{location} is the prior median. The default value is 
#'   \eqn{0}, except for \code{R2} which has no default value for
>>>>>>> 662f08f1
#'   \code{location}. For \code{R2}, \code{location} pertains to the prior
#'   location of the \eqn{R^2} under a Beta distribution, but the interpretation
#'   of the \code{location} parameter depends on the specified value of the
#'   \code{what} argument (see the "R2 family" section in Details).
#' @param scale Prior scale. The default depends on the family (see Details).
#' @param df,df1,df2 Prior degrees of freedom. The default is \eqn{1} for 
#'   \code{student_t}, in which case it is equivalent to \code{cauchy}. For the
#'   hierarchical shrinkage priors (\code{hs} and \code{hs_plus}) the degrees of
#'   freedom parameter(s) default to \eqn{3}. For the \code{product_normal} prior,
#'   the degrees of freedom parameter defauls must be an integer (vector) that
#'   is at least \eqn{2} (the default).
#' @param global_df,global_scale Optional arguments for the hierarchical
#'   shrinkage priors. See the \emph{Hierarchical shrinkage family} section
#'   below.
#' @param what A character string among \code{'mode'} (the default),
#'   \code{'mean'}, \code{'median'}, or \code{'log'} indicating how the
#'   \code{location} parameter is interpreted in the \code{LKJ} case. If
#'   \code{'log'}, then \code{location} is interpreted as the expected
#'   logarithm of the \eqn{R^2} under a Beta distribution. Otherwise,
#'   \code{location} is interpreted as the \code{what} of the \eqn{R^2}
#'   under a Beta distribution. If the number of predictors is less than
#'   or equal to two, the mode of this Beta distribution does not exist
#'   and an error will prompt the user to specify another choice for
#'   \code{what}.
#' @param autoscale A logical scalar, defaulting to \code{TRUE}. If \code{TRUE} 
#'   then the scales of the priors on the intercept and regression coefficients 
#'   may be additionally modified internally by \pkg{rstanarm} as follows.
#'   First, if the \emph{outcome} is Gaussian, the prior scales for the
#'   intercept and coefficients are multiplied by \code{2*sd(y)}. Additionally,
#'   if the \code{QR} argument to the model fitting function (e.g.
#'   \code{stan_glm}) is \code{FALSE} then: for a predictor with only one value
#'   nothing is changed; for a predictor \code{x} with exactly two unique
#'   values, we take the user-specified (or default) scale(s) for the selected
#'   priors and divide by the range of \code{x}; for a predictor \code{x} with
#'   more than two unique values, we divide the prior scale(s) by
#'   \code{2*sd(x)}.
#'   
#' @details The details depend on the family of the prior being used:
#' \subsection{Student t family}{
#'   Family members:
#'   \itemize{
#'   \item \code{normal(location, scale)}
#'   \item \code{student_t(df, location, scale)}
#'   \item \code{cauchy(location, scale)}
#'   }
#'   Each of these functions also takes an argument \code{autoscale}.
#'   
#'   For the prior distribution for the intercept, \code{location}, 
#'   \code{scale}, and \code{df} should be scalars. For the prior for the other
#'   coefficients they can either be vectors of length equal to the number of
#'   coefficients (not including the intercept), or they can be scalars, in 
#'   which case they will be recycled to the appropriate length. As the 
#'   degrees of freedom approaches infinity, the Student t distribution 
#'   approaches the normal distribution and if the degrees of freedom are one,
#'   then the Student t distribution is the Cauchy distribution.
#'   
#'   If \code{scale} is not specified it will default to 10 for the intercept
#'   and 2.5 for the other coefficients, unless the probit link function is
#'   used, in which case these defaults are scaled by a factor of 
#'   \code{dnorm(0)/dlogis(0)}, which is roughly 1.6.
#'   
#'   If the \code{autoscale} argument is \code{TRUE} (the default), then the
#'   scales will be further adjusted as described above in the documentation of
#'   the \code{autoscale} argument in the \strong{Arguments} section.
#' }
#' \subsection{Hierarchical shrinkage family}{
#'   Family members:
#'   \itemize{
#'   \item \code{hs(df, global_df, global_scale)}
#'   \item \code{hs_plus(df1, df2, global_df, global_scale)}
#'   }
#'   
#'   The hierarchical shrinkage priors are normal with a mean of zero and a 
#'   standard deviation that is also a random variable. The traditional 
#'   hierarchical shrinkage prior utilizes a standard deviation that is 
#'   distributed half Cauchy with a median of zero and a scale parameter that is
#'   also half Cauchy. This is called the "horseshoe prior". The hierarchical 
#'   shrinkage (\code{hs}) prior in the \pkg{rstanarm} package instead utilizes 
#'   a half Student t distribution for the standard deviation (with 3 degrees of
#'   freedom by default), as described by Piironen and Vehtari (2015). It is
#'   possible to change the \code{df} argument, the prior degrees of freedom, to
#'   obtain less or more shrinkage. Traditionally the standard deviation
#'   parameter is then scaled by the square root of a \emph{global} half Cauchy 
#'   parameter, although \pkg{rstanarm} allows setting \code{global_df} and 
#'   \code{global_scale} arguments, in which case this global parameter is 
#'   distributed half Student t with degrees of freedom \code{global_df} and 
#'   scale \code{global_scale}.
#'   
#'   The hierarhical shrinkpage plus (\code{hs_plus}) prior is a normal with a 
#'   mean of zero and a standard deviation that is distributed as the product of
#'   two independent half Student t parameters (both with 3 degrees of freedom
#'   (\code{df1}, \code{df2}) by default) that are each scaled in a similar way
#'   to the \code{hs} prior.
#'   
#'   The hierarchical shrinkage priors have very tall modes and very fat 
#'   tails. Consequently, they tend to produce posterior distributions that are
#'   very concentrated near zero, unless the predictor has a strong influence on
#'   the outcome, in which case the prior has little influence. Hierarchical
#'   shrinkage priors often require you to increase the 
#'   \code{\link{adapt_delta}} tuning parameter in order to diminish the number
#'   of divergent transitions. For more details on tuning parameters and
#'   divergent transitions see the Troubleshooting section of the 
#'   \emph{How to Use the rstanarm Package} vignette.
#' }
#' \subsection{Laplace family}{
#'   Family members:
#'   \itemize{
#'   \item \code{laplace(location, scale)}
#'   \item \code{lasso(df, location, scale)}
#'   }
#'   Each of these functions also takes an argument \code{autoscale}.
#'
#'   The Laplace distribution is also known as the double-exponential distribution.
#'   It is a symmetric distribution with a sharp peak at its mean / median / mode
#'   and fairly long tails. This distribution can be motivated as a scale mixture
#'   of a normal distribution and the remarks above about the normal distribution
#'   apply here as well.
#'   
#'   The lasso approach to supervised learning can be expressed as finding the
#'   posterior mode when the likelihood is Gaussian and the priors on the 
#'   coefficients have independent Laplace distributions. It is commonplace in
#'   supervised learning to choose the tuning parameter by cross-validation,
#'   whereas a more Bayesian approach would be to place a prior on \dQuote{it},
#'   or rather its reciprocal in our case (i.e. \emph{smaller} values correspond
#'   to more shrinkage toward the prior location vector). We use a chi-square
#'   prior with degrees of freedom equal to that specified in the call to
#'   \code{lasso} or, by default, 1. The expectation of a chi-square random
#'   variable is equal to this degrees of freedom and the mode is equal to the
#'   degrees of freeom minus 2, if this difference is positive.
#'   
#'   It is also common in supervised learning to standardize the predictors 
#'   before training the model. We do not recommend doing so. Instead, it is
#'   better to specify \code{autoscale = TRUE} (the default value), which 
#'   will adjust the scales of the priors according to the dispersion in the
#'   variables. See the documentation of the \code{autoscale} argument above 
#'   and also the \code{\link{prior_summary}} page for more information.
#' }
#' \subsection{Product-normal family}{
#'   Family members:
#'   \itemize{
#'   \item \code{product_normal(df, location, scale)}
#'   }
#'   The product-normal distribution is the product of at least two independent 
#'   normal variates each with mean zero, shifted by the \code{location} parameter. It 
#'   can be shown that the density of a product-normal variate is symmetric and 
#'   infinite at \code{location}, so this prior resembles a \dQuote{spike-and-slab} 
#'   prior for sufficiently large values of the \code{scale} parameter. For better 
#'   or for worse, this prior may be appropriate when it is strongly believed (by 
#'   someone) that a regression coefficient \dQuote{is} equal to the \code{location}, 
#'   parameter even though no true Bayesian would specify such a prior.
#'   
#'   Each element of \code{df} must be an integer of at least \eqn{2} because these 
#'   \dQuote{degrees of freedom} are interpreted as the number of normal variates being
#'   multiplied and then shifted by \code{location} to yield the regression coefficient.
#'   Higher degrees of freedom produce more a sharper spike at \code{location}. 
#'   
#'   Each element of \code{scale} must be a non-negative real number that is interpreted
#'   as the standard deviation of the normal variates being multiplied and then shifted
#'   by \code{location} to yield the regression coefficient. In other words, the elements
#'   of \code{scale} may differ, but the k-th standard deviation is presumed to
#'   hold for all the normal deviates that are multiplied together and shifted by the k-th
#'   element of \code{location} to yield the k-th regression coefficient. The elements of
#'   \code{scale} are not the prior standard deviations of the regression coefficients. The
#'   prior variance of the regression coefficients is equal to the scale raised to the power
#'   of \eqn{2} times the corresponding element of \code{df}. Thus, larger values of 
#'   \code{scale} put more prior volume on values of the regression coefficient that are far 
#'   from zero.
#' }
#' \subsection{Dirichlet family}{
#'   Family members:
#'   \itemize{
#'   \item \code{dirichlet(concentration)}
#'   }
#'   
#'   The Dirichlet distribution is a multivariate generalization of the beta
#'   distribution. It is perhaps the easiest prior distribution to specify
#'   because the concentration parameters can be interpreted as prior counts
#'   (although they need not be integers) of a multinomial random variable.
#'   
#'   The Dirichlet distribution is used in \code{\link{stan_polr}} for an 
#'   implicit prior on the cutpoints in an ordinal regression model. More
#'   specifically, the Dirichlet prior pertains to the prior probability of
#'   observing each category of the ordinal outcome when the predictors are at
#'   their sample means. Given these prior probabilities, it is straightforward
#'   to add them to form cumulative probabilities and then use an inverse CDF
#'   transformation of the cumulative probabilities to define the cutpoints.
#'   
#'   If a scalar is passed to the \code{concentration} argument of the 
#'   \code{dirichlet} function, then it is replicated to the appropriate length 
#'   and the Dirichlet distribution is symmetric. If \code{concentration} is a
#'   vector and all elements are \eqn{1}, then the Dirichlet distribution is
#'   jointly uniform. If all concentration parameters are equal but greater than
#'   \eqn{1} then the prior mode is that the categories are equiprobable, and
#'   the larger the value of the identical concentration parameters, the more
#'   sharply peaked the distribution is at the mode. The elements in 
#'   \code{concentration} can also be given different values to represent that 
#'   not all outcome categories are a priori equiprobable.
#' }
#' \subsection{Covariance matrices}{
#'   Family members:
#'   \itemize{
#'   \item \code{decov(regularization, concentration, shape, scale)}
#'   }
#'   (Also see vignette for \code{stan_glmer})
#'   
#'   Covariance matrices are decomposed into correlation matrices and 
#'   variances. The variances are in turn decomposed into the product of a
#'   simplex vector and the trace of the matrix. Finally, the trace is the
#'   product of the order of the matrix and the square of a scale parameter.
#'   This prior on a covariance matrix is represented by the \code{decov} 
#'   function.
#'   
#'   The prior for a correlation matrix is called LKJ whose density is 
#'   proportional to the determinant of the correlation matrix raised to the 
#'   power of a positive regularization parameter minus one. If
#'   \code{regularization = 1} (the default), then this prior is jointly 
#'   uniform over all correlation matrices of that size. If 
#'   \code{regularization > 1}, then the identity matrix is the mode and in the
#'   unlikely case that \code{regularization < 1}, the identity matrix is the
#'   trough.
#'   
#'   The trace of a covariance matrix is equal to the sum of the variances. We
#'   set the trace equal to the product of the order of the covariance matrix
#'   and the \emph{square} of a positive scale parameter. The particular
#'   variances are set equal to the product of a simplex vector --- which is
#'   non-negative and sums to \eqn{1} --- and the scalar trace. In other words,
#'   each element of the simplex vector represents the proportion of the trace
#'   attributable to the corresponding variable.
#'   
#'   A symmetric Dirichlet prior is used for the simplex vector, which has a 
#'   single (positive) \code{concentration} parameter, which defaults to
#'   \eqn{1} and implies that the prior is jointly uniform over the space of
#'   simplex vectors of that size. If \code{concentration > 1}, then the prior
#'   mode corresponds to all variables having the same (proportion of total)
#'   variance, which can be used to ensure the the posterior variances are not
#'   zero. As the \code{concentration} parameter approaches infinity, this
#'   mode becomes more pronounced. In the unlikely case that 
#'   \code{concentration < 1}, the variances are more polarized.
#'   
#'   If all the variables were multiplied by a number, the trace of their 
#'   covariance matrix would increase by that number squared. Thus, it is 
#'   reasonable to use a scale-invariant prior distribution for the positive
#'   scale parameter, and in this case we utilize a Gamma distribution, whose
#'   \code{shape} and \code{scale} are both \eqn{1} by default, implying a
#'   unit-exponential distribution. Set the \code{shape} hyperparameter to some
#'   value greater than \eqn{1} to ensure that the posterior trace is not zero.
#'   
#'   If \code{regularization}, \code{concentration}, \code{shape} and / or 
#'   \code{scale} are positive scalars, then they are recycled to the 
#'   appropriate length. Otherwise, each can be a positive vector of the 
#'   appropriate length, but the appropriate length depends on the number of 
#'   covariance matrices in the model and their sizes. A one-by-one covariance 
#'   matrix is just a variance and thus does not have \code{regularization} or 
#'   \code{concentration} parameters, but does have \code{shape} and 
#'   \code{scale} parameters for the prior standard deviation of that 
#'   variable.
#' }
#' \subsection{R2 family}{
#'   Family members:
#'   \itemize{
#'   \item \code{R2(location, what)}
#'   }
#'   
#'   The \code{\link{stan_lm}}, \code{\link{stan_aov}}, and 
#'   \code{\link{stan_polr}} functions allow the user to utilize a function 
#'   called \code{R2} to convey prior information about all the parameters. 
#'   This prior hinges on prior beliefs about the location of \eqn{R^2}, the 
#'   proportion of variance in the outcome attributable to the predictors, 
#'   which has a \code{\link[stats]{Beta}} prior with first shape 
#'   hyperparameter equal to half the number of predictors and second shape 
#'   hyperparameter free. By specifying \code{what} to be the prior mode (the
#'   default), mean, median, or expected log of \eqn{R^2}, the second shape
#'   parameter for this Beta distribution is determined internally. If
#'   \code{what = 'log'}, location should be a negative scalar; otherwise it
#'   should be a scalar on the \eqn{(0,1)} interval.
#'   
#'   For example, if \eqn{R^2 = 0.5}, then the mode, mean, and median of
#'   the \code{\link[stats]{Beta}} distribution are all the same and thus the
#'   second shape parameter is also equal to half the number of predictors.
#'   The second shape parameter of the \code{\link[stats]{Beta}} distribution
#'   is actually the same as the shape parameter in the LKJ prior for a
#'   correlation matrix described in the previous subsection. Thus, the smaller 
#'   is \eqn{R^2}, the larger is the shape parameter, the smaller are the
#'   prior correlations among the outcome and predictor variables, and the more
#'   concentrated near zero is the prior density for the regression 
#'   coefficients. Hence, the prior on the coefficients is regularizing and 
#'   should yield a posterior distribution with good out-of-sample predictions 
#'   \emph{if} the prior location of \eqn{R^2} is specified in a reasonable 
#'   fashion.
#' }
#' @return A named list to be used internally by the \pkg{rstanarm} model
#'   fitting functions.
#' @seealso The various vignettes for the \pkg{rstanarm} package also discuss 
#'   and demonstrate the use of some of the supported prior distributions.
#' 
#' @templateVar bdaRef \url{http://stat.columbia.edu/~gelman/book/}
#' @template reference-bda
#' 
#' @references
#' Gelman, A., Jakulin, A., Pittau, M. G., and Su, Y. (2008). A weakly
#' informative default prior distribution for logistic and other regression
#' models. \emph{Annals of Applied Statistics}. 2(4), 1360--1383.
#' 
#' @template reference-piironen-vehtari
#' @template reference-stan-manual
#' 
#' @examples
#' fmla <- mpg ~ wt + qsec + drat + am
#' 
#' # Draw from prior predictive distribution (by setting prior_PD = TRUE)
#' prior_pred_fit <- stan_glm(fmla, data = mtcars, prior_PD = TRUE,
#'                            chains = 1, seed = 12345, iter = 500, # for speed only
#'                            prior = student_t(df = 4, 0, 2.5), 
#'                            prior_intercept = cauchy(0,10), 
#'                            prior_aux = exponential(1/2))
#' plot(prior_pred_fit, "hist")
#' 
#' \donttest{
#' # Can assign priors to names
#' N05 <- normal(0, 5)
#' fit <- stan_glm(fmla, data = mtcars, prior = N05, prior_intercept = N05)
#' }
#' 
#' # Visually compare normal, student_t, cauchy, laplace, and product_normal
#' compare_priors <- function(scale = 1, df_t = 2, xlim = c(-10, 10)) {
#'   dt_loc_scale <- function(x, df, location, scale) { 
#'     1/scale * dt((x - location)/scale, df)  
#'   }
#'   dlaplace <- function(x, location, scale) {
#'     0.5 / scale * exp(-abs(x - location) / scale)
#'   }
#'   dproduct_normal <- function(x, scale) {
#'     besselK(abs(x) / scale ^ 2, nu = 0) / (scale ^ 2 * pi)
#'   }
#'   stat_dist <- function(dist, ...) {
#'     ggplot2::stat_function(ggplot2::aes_(color = dist), ...)
#'   }
#'   ggplot2::ggplot(data.frame(x = xlim), ggplot2::aes(x)) + 
#'     stat_dist("normal", size = .75, fun = dnorm, 
#'               args = list(mean = 0, sd = scale)) +
#'     stat_dist("student_t", size = .75, fun = dt_loc_scale, 
#'               args = list(df = df_t, location = 0, scale = scale)) +
#'     stat_dist("cauchy", size = .75, linetype = 2, fun = dcauchy, 
#'               args = list(location = 0, scale = scale)) + 
#'     stat_dist("laplace", size = .75, linetype = 2, fun = dlaplace,
#'               args = list(location = 0, scale = scale)) +
#'     stat_dist("product_normal", size = .75, linetype = 2, fun = dproduct_normal,
#'               args = list(scale = 1))            
#' }
#' # Cauchy has fattest tails, followed by student_t, laplace, and normal
#' compare_priors()
#' 
#' # The student_t with df = 1 is the same as the cauchy
#' compare_priors(df_t = 1) 
#' 
#' # Even a scale of 5 is somewhat large. It gives plausibility to rather 
#' # extreme values
#' compare_priors(scale = 5, xlim = c(-20,20)) 
#' 
#' # If you use a prior like normal(0, 1000) to be "non-informative" you are 
#' # actually saying that a coefficient value of e.g. -500 is quite plausible
#' compare_priors(scale = 1000, xlim = c(-1000,1000))
#' 
NULL

#' @rdname priors
#' @export
normal <- function(location = 0, scale = NULL, autoscale = TRUE) {
  validate_parameter_value(scale)
  nlist(dist = "normal", df = NA, location, scale, autoscale)
}

#' @rdname priors
#' @export
student_t <- function(df = 1, location = 0, scale = NULL, autoscale = TRUE) {
  validate_parameter_value(scale)
  validate_parameter_value(df)
  nlist(dist = "t", df, location, scale, autoscale)
}

#' @rdname priors
#' @export
cauchy <- function(location = 0, scale = NULL, autoscale = TRUE) {
  student_t(df = 1, location = location, scale = scale, autoscale)
}

#' @rdname priors
#' @export
hs <- function(df = 3, global_df = 1, global_scale = 1) {
  validate_parameter_value(df)
  validate_parameter_value(global_df)
  validate_parameter_value(global_scale)
  nlist(dist = "hs", df, location = 0, scale = 1, global_df, global_scale)
}

#' @rdname priors
#' @export
hs_plus <- function(df1 = 3, df2 = 3, global_df = 1, global_scale = 1) {
  validate_parameter_value(df1)
  validate_parameter_value(df2)
  validate_parameter_value(global_df)
  validate_parameter_value(global_scale)
  # scale gets used as a second df hyperparameter
  nlist(dist = "hs_plus", df = df1, location = 0, scale = df2, global_df, global_scale)
}

#' @rdname priors
#' @export
laplace <- function(location = 0, scale = NULL, autoscale = TRUE) {
  nlist(dist = "laplace", df = NA, location, scale, autoscale)
}

#' @rdname priors
#' @export
lasso <- function(df = 1, location = 0, scale = NULL, autoscale = TRUE) {
  nlist(dist = "lasso", df, location, scale, autoscale)
}

#' @rdname priors
#' @export
product_normal <- function(df = 2, location = 0, scale = 1) {
  validate_parameter_value(df)
  stopifnot(all(df >= 2), all(df == as.integer(df)))
  validate_parameter_value(scale)
  nlist(dist = "product_normal", df, location, scale)
}

#' @rdname priors
#' @export
#' @param rate Prior rate for the exponential distribution. Defaults to
#'   \code{1}. For the exponential distribution, the rate parameter is the
#'   \emph{reciprocal} of the mean.
#' 
exponential <- function(rate = 1) {
  stopifnot(length(rate) == 1)
  validate_parameter_value(rate)
  nlist(dist = "exponential", df = NA, location = NA, scale = 1/rate)
}

#' @rdname priors
#' @export
#' @param regularization Exponent for an LKJ prior on the correlation matrix in
#'   the \code{decov} prior. The default is \eqn{1}, implying a joint uniform
#'   prior.
#' @param concentration Concentration parameter for a symmetric Dirichlet 
#'   distribution. The default is \eqn{1}, implying a joint uniform prior.
#' @param shape Shape parameter for a gamma prior on the scale parameter in the
#'   \code{decov} prior. If \code{shape} and \code{scale} are both \eqn{1} (the
#'   default) then the gamma prior simplifies to the unit-exponential
#'   distribution.
decov <- function(regularization = 1, concentration = 1, 
                  shape = 1, scale = 1) {
  validate_parameter_value(regularization)
  validate_parameter_value(concentration)
  validate_parameter_value(shape)
  validate_parameter_value(scale)
  nlist(dist = "decov", regularization, concentration, shape, scale)
}

#' @rdname priors
#' @export
dirichlet <- function(concentration = 1) {
  validate_parameter_value(concentration)
  nlist(dist = "dirichlet", concentration)
}

#' @rdname priors
#' @export
R2 <- function(location = NULL, what = c("mode", "mean", "median", "log")) {
  what <- match.arg(what)
  list(dist = "R2", location = location, what = what, df = 0, scale = 0)
}


make_eta <- function(location, what = c("mode", "mean", "median", "log"), K) {
  if (is.null(location)) 
    stop("For the R2 prior, 'location' must be in the (0,1) interval unless ",
         "'what' is 'log'. If 'what' is 'log' then 'location' must be negative.",
         call. = FALSE)
  stopifnot(length(location) == 1, is.numeric(location))
  stopifnot(is.numeric(K), K == as.integer(K))
  if (K == 0) 
    stop("R2 prior is not applicable when there are no covariates.", 
         call. = FALSE)
  what <- match.arg(what)
  half_K <- K / 2
  if (what == "mode") {
    stopifnot(location > 0, location <= 1)
    if (K <= 2)
      stop(paste("R2 prior error.", 
                 "The mode of the beta distribution does not exist",
                 "with fewer than three predictors.", 
                 "Specify 'what' as 'mean', 'median', or 'log' instead."),
           call. = FALSE)
    eta <- (half_K - 1  - location * half_K + location * 2) / location
  } else if (what == "mean") {
    stopifnot(location > 0, location < 1)
    eta <- (half_K - location * half_K) / location
  } else if (what == "median") {
    stopifnot(location > 0, location < 1)
    FUN <- function(eta) qbeta(0.5, half_K, qexp(eta)) - location
    eta <- qexp(uniroot(FUN, interval = 0:1)$root)
  } else { # what == "log"
    stopifnot(location < 0)
    FUN <- function(eta) digamma(half_K) - digamma(half_K + qexp(eta)) - location
    eta <- qexp(uniroot(FUN, interval = 0:1, 
                        f.lower = -location, 
                        f.upper = -.Machine$double.xmax)$root)
  }
  
  return(eta)
}<|MERGE_RESOLUTION|>--- conflicted
+++ resolved
@@ -31,20 +31,10 @@
 #' plausible ones.
 #' 
 #' @name priors
-<<<<<<< HEAD
-#' @param location Prior location. For \code{normal}, \code{laplace} and 
-#'   \code{student_t} (provided that \code{df > 1}) this is the prior mean. For 
+#' @param location Prior location. In most cases, this is the prior mean, but for 
 #'   \code{cauchy} (which is equivalent to \code{student_t} with \code{df=1}), 
 #'   the mean does not exist and \code{location} is the prior median. The default 
 #'   value is \eqn{0}, except for \code{R2} which has no default value for
-=======
-#' 
-#' @param location Prior location. For \code{normal} and \code{student_t} 
-#'   (provided that \code{df > 1}) this is the prior mean. For \code{cauchy} 
-#'   (which is equivalent to \code{student_t} with \code{df=1}), the mean does 
-#'   not exist and \code{location} is the prior median. The default value is 
-#'   \eqn{0}, except for \code{R2} which has no default value for
->>>>>>> 662f08f1
 #'   \code{location}. For \code{R2}, \code{location} pertains to the prior
 #'   location of the \eqn{R^2} under a Beta distribution, but the interpretation
 #'   of the \code{location} parameter depends on the specified value of the
