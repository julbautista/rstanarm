--- conflicted
+++ resolved
@@ -142,13 +142,6 @@
   if (is.null(start)) start <- "random"
   else start <- as.list(start)
   
-<<<<<<< HEAD
-  pars <- if (family$family == "gaussian") c("beta", "sigma") else "beta"
-  stanfit <- rstan::sampling(stanfit, pars = pars, data = standata, 
-                             init = start, ...)
-  betas <- grepl("beta[", dimnames(stanfit)$parameters, fixed = TRUE)
-  stanfit@sim$fnames_oi[betas] <- colnames(x)
-=======
   pars <- c(if (has_intercept) "alpha", "beta", if (is_gaussian) "sigma")
   stanfit <- rstan::sampling(stanfit, pars = pars, data = standata, 
                              init = start, ...)
@@ -156,6 +149,5 @@
   new_names <- c(if (has_intercept) "(Intercept)", colnames(xtemp), 
                  if (is_gaussian) "sigma")
   stanfit@sim$fnames_oi <- new_names
->>>>>>> 0957df39
   stanfit
 }