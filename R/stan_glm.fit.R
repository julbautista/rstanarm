# Part of the rstanarm package for estimating model parameters
# Copyright (C) 2013, 2014, 2015, 2016, 2017 Trustees of Columbia University
# 
# This program is free software; you can redistribute it and/or
# modify it under the terms of the GNU General Public License
# as published by the Free Software Foundation; either version 3
# of the License, or (at your option) any later version.
# 
# This program is distributed in the hope that it will be useful,
# but WITHOUT ANY WARRANTY; without even the implied warranty of
# MERCHANTABILITY or FITNESS FOR A PARTICULAR PURPOSE.  See the
# GNU General Public License for more details.
# 
# You should have received a copy of the GNU General Public License
# along with this program; if not, write to the Free Software
# Foundation, Inc., 51 Franklin Street, Fifth Floor, Boston, MA  02110-1301, USA.

#' @rdname stan_glm
#' @export
#' @template args-prior_smooth
#' @param prior_ops Deprecated. See \link{rstanarm-deprecated} for details.
#' @param group A list, possibly of length zero (the default), but otherwise
#'   having the structure of that produced by \code{\link[lme4]{mkReTrms}} to
#'   indicate the group-specific part of the model. In addition, this list must
#'   have elements for the \code{regularization}, \code{concentration} 
#'   \code{shape}, and \code{scale} components of a \code{\link{decov}}
#'   prior for the covariance matrices among the group-specific coefficients.
#' @importFrom lme4 mkVarCorr
stan_glm.fit <- function(x, y, 
<<<<<<< HEAD
                         weights = rep(1, NROW(x)), 
                         scale_weights = rep(1, NROW(x)),
                         offset = rep(0, NROW(x)), 
=======
                         weights = rep(1, NROW(y)), 
                         offset = rep(0, NROW(y)), 
>>>>>>> cf36e912
                         family = gaussian(),
                         ...,
                         prior = normal(),
                         prior_intercept = normal(),
                         prior_aux = cauchy(0, 5),
                         prior_smooth = exponential(autoscale = FALSE),
                         prior_ops = NULL,
                         group = list(),
                         prior_PD = FALSE, 
                         algorithm = c("sampling", "optimizing", 
                                       "meanfield", "fullrank"), 
                         adapt_delta = NULL, 
                         QR = FALSE, 
                         sparse = FALSE) {
  
  # prior_ops deprecated but make sure it still works until 
  # removed in future release
  if (!is.null(prior_ops)) {
    tmp <- .support_deprecated_prior_options(prior, prior_intercept, 
                                             prior_aux, prior_ops)
    prior <- tmp[["prior"]]
    prior_intercept <- tmp[["prior_intercept"]]
    prior_aux <- tmp[["prior_aux"]]
    prior_ops <- NULL
  }
  
  algorithm <- match.arg(algorithm)
  family <- validate_family(family)
  supported_families <- c("binomial", "gaussian", "Gamma", "inverse.gaussian",
                          "poisson", "neg_binomial_2", "Beta regression")
  fam <- which(pmatch(supported_families, family$family, nomatch = 0L) == 1L)
  if (!length(fam)) 
    stop("'family' must be one of ", paste(supported_families, collapse = ", "))
  
  supported_links <- supported_glm_links(supported_families[fam])
  link <- which(supported_links == family$link)
  if (!length(link)) 
    stop("'link' must be one of ", paste(supported_links, collapse = ", "))
  
  if (binom_y_prop(y, family, weights))
    stop("To specify 'y' as proportion of successes and 'weights' as ",
         "number of trials please use stan_glm rather than calling ",
         "stan_glm.fit directly.")
  
  y <- validate_glm_outcome_support(y, family)
  if (is.binomial(family$family) && NCOL(y) == 2L) {
    trials <- as.integer(y[, 1L] + y[, 2L])
    y <- as.integer(y[, 1L])
  }

  # useless assignments to pass R CMD check
  has_intercept <- 
    prior_df <- prior_df_for_intercept <- prior_df_for_aux <- prior_df_for_smooth <-
    prior_dist <- prior_dist_for_intercept <- prior_dist_for_aux <- prior_dist_for_smooth <-
    prior_mean <- prior_mean_for_intercept <- prior_mean_for_aux <- prior_mean_for_smooth <-
    prior_scale <- prior_scale_for_intercept <- prior_scale_for_aux <- prior_scale_for_smooth <-
    prior_autoscale <- prior_autoscale_for_intercept <- prior_autoscale_for_aux <- 
    prior_autoscale_for_smooth <- global_prior_scale <- global_prior_df <- NULL
  
  if (is.list(x)) {
    x_stuff <- center_x(x[[1]], sparse)
    smooth_map <- unlist(lapply(1:(length(x) - 1L), FUN = function(j) {
      rep(j, NCOL(x[[j + 1L]]))
    }))
    S <- do.call(cbind, x[-1L])
  }
  else {
    x_stuff <- center_x(x, sparse)
    S <- matrix(NA_real_, nrow = nrow(x), ncol = 0L)
    smooth_map <- integer()
  }
  for (i in names(x_stuff)) # xtemp, xbar, has_intercept
    assign(i, x_stuff[[i]])
  nvars <- ncol(xtemp)

  ok_dists <- nlist("normal", student_t = "t", "cauchy", "hs", "hs_plus", 
                    "laplace", "lasso", "product_normal")
  ok_intercept_dists <- ok_dists[1:3]
  ok_aux_dists <- c(ok_dists[1:3], exponential = "exponential")
  
  # prior distributions
  prior_stuff <- handle_glm_prior(
    prior,
    nvars,
    link = family$link,
    default_scale = 2.5,
    ok_dists = ok_dists
  )
  # prior_{dist, mean, scale, df, dist_name, autoscale}, global_prior_df, global_prior_scale
  for (i in names(prior_stuff))
    assign(i, prior_stuff[[i]])
  
  prior_intercept_stuff <- handle_glm_prior(
    prior_intercept,
    nvars = 1,
    default_scale = 10,
    link = family$link,
    ok_dists = ok_intercept_dists
  )
  # prior_{dist, mean, scale, df, dist_name, autoscale}_for_intercept
  names(prior_intercept_stuff) <- paste0(names(prior_intercept_stuff), "_for_intercept")
  for (i in names(prior_intercept_stuff))
    assign(i, prior_intercept_stuff[[i]])
  
  prior_aux_stuff <-
    handle_glm_prior(
      prior_aux,
      nvars = 1,
      default_scale = 5,
      link = NULL, # don't need to adjust scale based on logit vs probit
      ok_dists = ok_aux_dists
    )
  # prior_{dist, mean, scale, df, dist_name, autoscale}_for_aux
  names(prior_aux_stuff) <- paste0(names(prior_aux_stuff), "_for_aux")
  if (is.null(prior_aux)) {
    if (prior_PD)
      stop("'prior_aux' cannot be NULL if 'prior_PD' is TRUE.")
    prior_aux_stuff$prior_scale_for_aux <- Inf
  }
  for (i in names(prior_aux_stuff)) 
    assign(i, prior_aux_stuff[[i]])
  
  if (ncol(S) > 0) {   # prior_{dist, mean, scale, df, dist_name, autoscale}_for_smooth
    prior_smooth_stuff <-
      handle_glm_prior(
        prior_smooth,
        nvars = max(smooth_map),
        default_scale = 1,
        link = NULL,
        ok_dists = ok_aux_dists)
    
    names(prior_smooth_stuff) <- paste0(names(prior_smooth_stuff), "_for_smooth")
    if (is.null(prior_smooth)) {
      if (prior_PD)
        stop("'prior_smooth' cannot be NULL if 'prior_PD' is TRUE")
      prior_smooth_stuff$prior_scale_for_smooth <- Inf
    }
    for (i in names(prior_smooth_stuff))
      assign(i, prior_smooth_stuff[[i]])
  }
  else {
    prior_dist_for_smooth <- 0L
    prior_mean_for_smooth <- array(NA_real_, dim = 0)
    prior_scale_for_smooth <- array(NA_real_, dim = 0)
    prior_df_for_smooth <- array(NA_real_, dim = 0)
  }
  
  famname <- supported_families[fam]
  is_bernoulli <- is.binomial(famname) && all(y %in% 0:1)
  is_nb <- is.nb(famname)
  is_gaussian <- is.gaussian(famname)
  is_gamma <- is.gamma(famname)
  is_ig <- is.ig(famname)
  is_beta <- is.beta(famname)
  is_continuous <- is_gaussian || is_gamma || is_ig || is_beta
  
  # require intercept for certain family and link combinations
  if (!has_intercept) {
    linkname <- supported_links[link]
    needs_intercept <- !is_gaussian && linkname == "identity" ||
      is_gamma && linkname == "inverse" ||
      is.binomial(famname) && linkname == "log"
    if (needs_intercept)
      stop("To use this combination of family and link ", 
           "the model must have an intercept.")
  }
  
  if (is_gaussian) {
    ss <- sd(y)
    if (prior_dist > 0L && prior_autoscale) 
      prior_scale <- ss * prior_scale
    if (prior_dist_for_intercept > 0L && prior_autoscale_for_intercept) 
      prior_scale_for_intercept <-  ss * prior_scale_for_intercept
    if (prior_dist_for_aux > 0L && prior_autoscale_for_aux)
      prior_scale_for_aux <- ss * prior_scale_for_aux
  }
  if (!QR && prior_dist > 0L && prior_autoscale) {
    min_prior_scale <- 1e-12
    prior_scale <- pmax(min_prior_scale, prior_scale / 
                          apply(xtemp, 2L, FUN = function(x) {
                            num.categories <- length(unique(x))
                            x.scale <- 1
                            if (num.categories == 2) {
                              x.scale <- diff(range(x))
                            } else if (num.categories > 2) {
                              x.scale <- sd(x)
                            }
                            return(x.scale)
                          }))
  }
  prior_scale <- 
    as.array(pmin(.Machine$double.xmax, prior_scale))
  prior_scale_for_intercept <- 
    min(.Machine$double.xmax, prior_scale_for_intercept)
  
  if (QR) {
    if (ncol(xtemp) <= 1)
      stop("'QR' can only be specified when there are multiple predictors.")
    if (sparse)
      stop("'QR' and 'sparse' cannot both be TRUE.")
    cn <- colnames(xtemp)
    decomposition <- qr(xtemp)
    sqrt_nm1 <- sqrt(nrow(xtemp) - 1L)
    Q <- qr.Q(decomposition)
    R_inv <- qr.solve(decomposition, Q) * sqrt_nm1
    xtemp <- Q * sqrt_nm1
    colnames(xtemp) <- cn
    xbar <- c(xbar %*% R_inv)
  }
  
  # create entries in the data block of the .stan file
  standata <- nlist(
    N = nrow(xtemp),
    K = ncol(xtemp),
    xbar = as.array(xbar),
    dense_X = !sparse,
    link,
    has_weights = length(weights) > 0,
    has_offset = length(offset) > 0,
    has_intercept,
    prior_PD,
    prior_dist,
    prior_mean,
    prior_scale,
    prior_df,
    prior_dist_for_intercept,
    prior_scale_for_intercept = c(prior_scale_for_intercept),
    prior_mean_for_intercept = c(prior_mean_for_intercept),
    prior_df_for_intercept = c(prior_df_for_intercept), 
    global_prior_df, global_prior_scale, # for hs priors
    has_intercept, prior_PD,
    z_dim = 0,  # betareg data
    link_phi = 0,
    betareg_z = array(0, dim = c(nrow(xtemp), 0)),
    has_intercept_z = 0,
    zbar = array(0, dim = c(0)),
    prior_dist_z = 0, prior_mean_z = integer(), prior_scale_z = integer(), 
    prior_df_z = integer(), global_prior_scale_z = 0,
    prior_dist_for_intercept_z = 0, prior_mean_for_intercept_z = 0,
    prior_scale_for_intercept_z = 0, prior_df_for_intercept_z = 0,
    prior_df_for_intercept = c(prior_df_for_intercept),
    prior_dist_for_aux = prior_dist_for_aux,
    prior_dist_for_smooth, prior_mean_for_smooth, prior_scale_for_smooth, prior_df_for_smooth,
    num_normals = if(prior_dist == 7) as.integer(prior_df) else integer(0),
    num_normals_z = integer(0)
    # mean,df,scale for aux added below depending on family
  )

  # make a copy of user specification before modifying 'group' (used for keeping
  # track of priors)
  user_covariance <- if (!length(group)) NULL else group[["decov"]]
  
  if (length(group)) {
    check_reTrms(group)
    decov <- group$decov
    if (decov$dist != "decov") {
      # ignored in the Stan model but need values
      decov$regularization <- 1
      decov$concentration <- 1
      decov$shape <- 1
      decov$scale <- 1
    }
    Z <- t(group$Zt)
    group <-
      pad_reTrms(Ztlist = group$Ztlist,
                 cnms = group$cnms,
                 flist = group$flist)
    Z <- group$Z
    p <- sapply(group$cnms, FUN = length)
    l <- sapply(attr(group$flist, "assign"), function(i) 
      nlevels(group$flist[[i]]))
    names(l) <- names(group$flist)
    
    t <- length(l)
    b_nms <- make_b_nms(group)
    g_nms <- unlist(lapply(1:t, FUN = function(i) {
      paste(group$cnms[[i]], names(group$cnms)[i], sep = "|")
    }))
    standata$t <- t
    standata$p <- as.array(p)
    standata$l <- as.array(l)
    standata$q <- ncol(Z)
    standata$len_theta_L <- sum(choose(p, 2), p)
    
    
    standata$interaction_prior <-
      switch(
        decov$dist,
        "decov" = 0,
        "mrp_structured" = 1,
        "indep_normals" = 2
      )
    
    
    if (standata$interaction_prior > 0) {
      # detect interactions in ranef and collect interaction metadata (needed only
      # for mrp_structed prior but passed to stan so needs a value regardless)
      colons <- grepl(":", names(l))
      mains <- names(l)[!colons]
      n_one_way <- length(mains)
      one_way_ix <- match(mains, names(l))
      ints <- names(l)[colons]
      n_multi_way <- length(ints)
      multi_way_ix <- match(ints, names(l))
      ints_split <- strsplit(x = ints, split = ':')
      multi_depth <- sapply(ints_split, length)
      max_way <- max(multi_depth)
      ints_mains_match <- lapply(ints_split, function(x) match(x, mains))
      ints_mains_match <- lapply(ints_mains_match, function(x)
        c(x, rep(0, max_way - length(x)))) # pad with zeros
      main_multi_map <-
        matrix(
          unlist(ints_mains_match),
          byrow = TRUE,
          nrow = n_multi_way,
          ncol = max_way
        )
      if (anyNA(main_multi_map))
        stop(
          "To include an interaction of the form (1|x1:x2), ", 
          "both (1|x1) and (1|x2) must also be included in the formula.",
          call. = FALSE
        )
      n_way_uniq <- unique(multi_depth)
      depth_ind <- sapply(multi_depth, function(x) which(n_way_uniq == x))
      len_multi_way_uniq <- length(n_way_uniq)
    } else {
      n_one_way <- 0
      n_multi_way <- 0
      len_multi_way_uniq <- 0
      max_way <- 0
      one_way_ix <- rep(0,0)
      multi_way_ix <- rep(0,0)
      multi_depth <- rep(0,0)
      main_multi_map <- matrix(0, 0, 0)
      depth_ind <- rep(0,0)
    }
    
    standata$n_one_way <- n_one_way
    standata$n_multi_way <- n_multi_way
    standata$max_way <- max_way
    standata$len_multi_way_uniq <- len_multi_way_uniq
    standata$one_way_ix <- one_way_ix
    standata$multi_way_ix <- as.array(multi_way_ix)
    standata$multi_depth <- as.array(multi_depth)
    standata$main_multi_map <- as.array(main_multi_map)
    standata$depth_ind <- as.array(depth_ind)
    standata$weighted_scale <- ifelse(length(table(scale_weights)) > 1, 1, 0)
    if (standata$weighted_scale == 0) {
      standata$scale_weights <- rep(1, length(y))
    } else {
      if (!is_gaussian || (is_gaussian && standata$link != 1))
        stop("Scale weights only allowed for Gaussian models with identity link.", 
             call. = FALSE)
      if (standata$N != length(scale_weights))
        stop("Scale weights must be the same length as the data", call. = FALSE)
      standata$scale_weights <- scale_weights
    }
    
    if (is_bernoulli) {
      parts0 <- extract_sparse_parts(Z[y == 0, , drop = FALSE])
      parts1 <- extract_sparse_parts(Z[y == 1, , drop = FALSE])
      standata$num_non_zero <- c(length(parts0$w), length(parts1$w))
      standata$w0 <- parts0$w
      standata$w1 <- parts1$w
      standata$v0 <- parts0$v
      standata$v1 <- parts1$v
      standata$u0 <- parts0$u
      standata$u1 <- parts1$u
    } else {
      parts <- extract_sparse_parts(Z)
      standata$num_non_zero <- length(parts$w)
      standata$w <- parts$w
      standata$v <- parts$v
      standata$u <- parts$u
    }
    standata$shape <- as.array(maybe_broadcast(decov$shape, t))
    standata$scale <- as.array(maybe_broadcast(decov$scale, t))
    standata$len_concentration <- sum(p[p > 1])
    standata$concentration <- 
      as.array(maybe_broadcast(decov$concentration, sum(p[p > 1])))
    standata$len_regularization <- sum(p > 1)
    standata$regularization <- 
      as.array(maybe_broadcast(decov$regularization, sum(p > 1)))
    standata$special_case <- all(sapply(group$cnms, FUN = function(x) {
      length(x) == 1 && x == "(Intercept)"
    }))
    if (!standata$special_case &&
        decov$dist %in% c("mrp_structured", "indep_normals")) {
      stop(
        "prior_covariance = mrp_structured is not allowed ",
        "for models with varying slopes (only varying intercepts).",
        call. = FALSE
      )
    }
  } else { # !length(group)
    standata$t <- 0L
    standata$p <- integer(0)
    standata$l <- integer(0)
    standata$q <- 0L
    standata$len_theta_L <- 0L
    if (is_bernoulli) {
      standata$num_non_zero <- rep(0L, 2)
      standata$w0 <- standata$w1 <- double(0)
      standata$v0 <- standata$v1 <- integer(0)
      standata$u0 <- standata$u1 <- integer(0)
    } else {
      standata$num_non_zero <- 0L
      standata$w <- double(0)
      standata$v <- integer(0)
      standata$u <- integer(0)
    }
    standata$special_case <- 0L
    standata$shape <- standata$scale <- standata$concentration <-
      standata$regularization <- rep(0, 0)
    standata$len_concentration <- 0L
    standata$len_regularization <- 0L
  }
  
  if (!is_bernoulli) {
    if (sparse) {
      parts <- extract_sparse_parts(xtemp)
      standata$nnz_X <- length(parts$w)
      standata$w_X <- parts$w
      standata$v_X <- parts$v
      standata$u_X <- parts$u
      standata$X <- array(0, dim = c(0L, dim(xtemp)))
    } else {
      standata$X <- array(xtemp, dim = c(1L, dim(xtemp)))
      standata$nnz_X <- 0L
      standata$w_X <- double(0)
      standata$v_X <- integer(0)
      standata$u_X <- integer(0)
    }
    standata$y <- y
    standata$weights <- weights
    standata$offset <- offset
    standata$K_smooth <- ncol(S)
    standata$S <- S
    standata$smooth_map <- smooth_map
  }

  # call stan() to draw from posterior distribution
  if (is_continuous) {
    standata$ub_y <- Inf
    standata$lb_y <- if (is_gaussian) -Inf else 0
    standata$prior_scale_for_aux <- prior_scale_for_aux %ORifINF% 0
    standata$prior_df_for_aux <- c(prior_df_for_aux)
    standata$prior_mean_for_aux <- c(prior_mean_for_aux)
    standata$family <- switch(family$family, 
                              gaussian = 1L, 
                              Gamma = 2L,
                              inverse.gaussian = 3L,
                              4L) # beta
    stanfit <- stanmodels$continuous
  } else if (is.binomial(famname)) {
    standata$prior_scale_for_aux <- 
      if (!length(group) || prior_scale_for_aux == Inf) 
        0 else prior_scale_for_aux
    standata$prior_mean_for_aux <- 0
    standata$prior_df_for_aux <- 0
    standata$family <- 1L # not actually used
    if (is_bernoulli) {
      y0 <- y == 0
      y1 <- y == 1
      standata$N <- c(sum(y0), sum(y1))
      if (sparse) {
        standata$X0 <- array(0, dim = c(0L, sum(y0), ncol(xtemp)))
        standata$X1 <- array(0, dim = c(0L, sum(y1), ncol(xtemp)))
        parts0 <- extract_sparse_parts(xtemp[y0, , drop = FALSE])
        standata$nnz_X0 <- length(parts0$w)
        standata$w_X0 = parts0$w
        standata$v_X0 = parts0$v
        standata$u_X0 = parts0$u
        parts1 <- extract_sparse_parts(xtemp[y1, , drop = FALSE])
        standata$nnz_X1 <- length(parts1$w)
        standata$w_X1 = parts1$w
        standata$v_X1 = parts1$v
        standata$u_X1 = parts1$u
      } else {
        standata$X0 <- array(xtemp[y0, , drop = FALSE], dim = c(1, sum(y0), ncol(xtemp)))
        standata$X1 <- array(xtemp[y1, , drop = FALSE], dim = c(1, sum(y1), ncol(xtemp)))
        standata$nnz_X0 = 0L 
        standata$w_X0 = double(0)
        standata$v_X0 = integer(0)
        standata$u_X0 = integer(0)
        standata$nnz_X1 = 0L 
        standata$w_X1 = double(0)
        standata$v_X1 = integer(0)
        standata$u_X1 = integer(0)
      }
      if (length(weights)) { 
        # nocov start
        # this code is unused because weights are interpreted as number of 
        # trials for binomial glms
        standata$weights0 <- weights[y0]
        standata$weights1 <- weights[y1]
        # nocov end
      } else {
        standata$weights0 <- double(0)
        standata$weights1 <- double(0)
      }
      if (length(offset)) {
        # nocov start
        standata$offset0 <- offset[y0]
        standata$offset1 <- offset[y1]
        # nocov end
      } else {
        standata$offset0 <- double(0)
        standata$offset1 <- double(0)
      }
      standata$K_smooth <- ncol(S)
      standata$S0 <- S[y0, , drop = FALSE]
      standata$S1 <- S[y1, , drop = FALSE]
      standata$smooth_map <- smooth_map
      stanfit <- stanmodels$bernoulli
    } else {
      standata$trials <- trials
      stanfit <- stanmodels$binomial
    }
  } else if (is.poisson(famname)) {
    standata$family <- 1L
    standata$prior_scale_for_aux <- prior_scale_for_aux %ORifINF% 0
    standata$prior_mean_for_aux <- 0
    standata$prior_df_for_aux <- 0
    stanfit <- stanmodels$count 
  } else if (is_nb) {
    standata$family <- 2L
    standata$prior_scale_for_aux <- prior_scale_for_aux %ORifINF% 0
    standata$prior_df_for_aux <- c(prior_df_for_aux)
    standata$prior_mean_for_aux <- c(prior_mean_for_aux)
    stanfit <- stanmodels$count
  } else if (is_gamma) {
    # nothing
  } else { # nocov start
    # family already checked above
    stop(paste(famname, "is not supported."))
  } # nocov end
  
  prior_info <- summarize_glm_prior(
    user_prior = prior_stuff,
    user_prior_intercept = prior_intercept_stuff,
    user_prior_aux = prior_aux_stuff,
    user_prior_covariance = user_covariance,
    has_intercept = has_intercept,
    has_predictors = nvars > 0,
    adjusted_prior_scale = prior_scale,
    adjusted_prior_intercept_scale = prior_scale_for_intercept,
    adjusted_prior_aux_scale = prior_scale_for_aux,
    family = family
  )
  
  pars <- c(if (has_intercept) "alpha", 
            "beta",
            if (ncol(S)) "beta_smooth",
            if (length(group)) "b",
            if (is_continuous | is_nb) "aux",
            if (ncol(S)) "smooth_sd",
            if (standata$len_theta_L) "theta_L",
            "mean_PPD")
  if (algorithm == "optimizing") {
    out <- optimizing(stanfit, data = standata, 
                      draws = 1000, constrained = TRUE, ...)
    check_stanfit(out)
    new_names <- names(out$par)
    mark <- grepl("^beta\\[[[:digit:]]+\\]$", new_names)
    if (QR) {
      out$par[mark] <- R_inv %*% out$par[mark]
      out$theta_tilde[,mark] <- out$theta_tilde[, mark] %*% t(R_inv)
    }
    new_names[mark] <- colnames(xtemp)
    if (ncol(S)) {
      mark <- grepl("^beta_smooth\\[[[:digit:]]+\\]$", new_names)
      new_names[mark] <- colnames(S)
    }
    new_names[new_names == "alpha[1]"] <- "(Intercept)"
    new_names[grepl("aux(\\[1\\])?$", new_names)] <- 
      if (is_gaussian) "sigma" else
        if (is_gamma) "shape" else
          if (is_ig) "lambda" else 
            if (is_nb) "reciprocal_dispersion" else
              if (is_beta) "(phi)" else NA
    names(out$par) <- new_names
    colnames(out$theta_tilde) <- new_names
    out$stanfit <- suppressMessages(sampling(stanfit, data = standata, 
                                             chains = 0))
    return(structure(out, prior.info = prior_info))
    
  } else {
    if (algorithm == "sampling") {
      sampling_args <- set_sampling_args(
        object = stanfit, 
        prior = prior, 
        user_dots = list(...), 
        user_adapt_delta = adapt_delta, 
        data = standata, 
        pars = pars, 
        show_messages = FALSE)
      stanfit <- do.call(sampling, sampling_args)
    } else {
      # meanfield or fullrank vb
      stanfit <- rstan::vb(stanfit, pars = pars, data = standata,
                           algorithm = algorithm, ...)
      if (!QR) 
        recommend_QR_for_vb()
    }
    check_stanfit(stanfit)
    if (QR) {
      thetas <- extract(stanfit, pars = "beta", inc_warmup = TRUE, 
                        permuted = FALSE)
      betas <- apply(thetas, 1:2, FUN = function(theta) R_inv %*% theta)
      end <- tail(dim(betas), 1L)
      for (chain in 1:end) for (param in 1:nrow(betas)) {
        stanfit@sim$samples[[chain]][[has_intercept + param]] <-
          if (ncol(xtemp) > 1) betas[param, , chain] else betas[param, chain]
      }
    }
    if (standata$len_theta_L) {
      thetas <- extract(stanfit, pars = "theta_L", inc_warmup = TRUE, 
                        permuted = FALSE)
      cnms <- group$cnms
      nc <- sapply(cnms, FUN = length)
      nms <- names(cnms)
      Sigma <- apply(thetas, 1:2, FUN = function(theta) {
        Sigma <- mkVarCorr(sc = 1, cnms, nc, theta, nms)
        unlist(sapply(Sigma, simplify = FALSE, 
                      FUN = function(x) x[lower.tri(x, TRUE)]))
      })
      l <- length(dim(Sigma))
      end <- tail(dim(Sigma), 1L)
      shift <- grep("^theta_L", names(stanfit@sim$samples[[1]]))[1] - 1L
      if (l == 3) for (chain in 1:end) for (param in 1:nrow(Sigma)) {
        stanfit@sim$samples[[chain]][[shift + param]] <- Sigma[param, , chain] 
      }
      else for (chain in 1:end) {
        stanfit@sim$samples[[chain]][[shift + 1]] <- Sigma[, chain]
      }
      Sigma_nms <- lapply(cnms, FUN = function(grp) {
        nm <- outer(grp, grp, FUN = paste, sep = ",")
        nm[lower.tri(nm, diag = TRUE)]
      })
      for (j in seq_along(Sigma_nms)) {
        Sigma_nms[[j]] <- paste0(nms[j], ":", Sigma_nms[[j]])
      }
      Sigma_nms <- unlist(Sigma_nms)
    }
    new_names <- c(if (has_intercept) "(Intercept)", 
                   colnames(xtemp),
                   if (ncol(S)) colnames(S),
                   if (length(group)) c(paste0("b[", b_nms, "]")),
                   if (is_gaussian) "sigma", 
                   if (is_gamma) "shape", 
                   if (is_ig) "lambda",
                   if (is_nb) "reciprocal_dispersion",
                   if (is_beta) "(phi)",
                   if (ncol(S)) paste0("smooth_sd[", names(x)[-1], "]"),
                   if (standata$len_theta_L) paste0("Sigma[", Sigma_nms, "]"),
                   "mean_PPD", 
                   "log-posterior")
    stanfit@sim$fnames_oi <- new_names
    return(structure(stanfit, prior.info = prior_info))
  }
}



# internal ----------------------------------------------------------------

# @param famname string naming the family
# @return character vector of supported link functions for the family
supported_glm_links <- function(famname) {
  switch(
    famname,
    binomial = c("logit", "probit", "cauchit", "log", "cloglog"),
    gaussian = c("identity", "log", "inverse"),
    Gamma = c("identity", "log", "inverse"),
    inverse.gaussian = c("identity", "log", "inverse", "1/mu^2"),
    "neg_binomial_2" = , # intentional
    poisson = c("log", "identity", "sqrt"),
    "Beta regression" = c("logit", "probit", "cloglog", "cauchit"),
    stop("unsupported family")
  )
}


# Verify that outcome values match support implied by family object
#
# @param y outcome variable
# @param family family object
# @return y (possibly slightly modified) unless an error is thrown
#
validate_glm_outcome_support <- function(y, family) {
  .is_count <- function(x) {
    all(x >= 0) && all(abs(x - round(x)) < .Machine$double.eps^0.5)
  }
  
  fam <- family$family
  
  if (!is.binomial(fam)) {
    # make sure y has ok dimensions (matrix only allowed for binomial models)
    if (length(dim(y)) > 1) {
      if (NCOL(y) == 1) {
        y <- y[, 1]
      } else {
        stop("Except for binomial models the outcome variable ",
             "should not have multiple columns.", 
             call. = FALSE)
      }
    }
    
    # check that values match support for non-binomial models
    if (is.gaussian(fam)) {
      return(y)
    } else if (is.gamma(fam) && any(y <= 0)) {
      stop("All outcome values must be positive for gamma models.", 
           call. = FALSE)
    } else if (is.ig(fam) && any(y <= 0)) {
      stop("All outcome values must be positive for inverse-Gaussian models.", 
           call. = FALSE)
    } else if (is.poisson(fam) && !.is_count(y)) {
      stop("All outcome values must be counts for Poisson models",
           call. = FALSE)
    } else if (is.nb(fam) && !.is_count(y)) {
      stop("All outcome values must be counts for negative binomial models",
           call. = FALSE)
    }
  } else { # binomial models
    if (NCOL(y) == 1L) {
      if (is.numeric(y) || is.logical(y)) 
        y <- as.integer(y)
      if (is.factor(y)) 
        y <- fac2bin(y)
      if (!all(y %in% c(0L, 1L))) 
        stop("All outcome values must be 0 or 1 for Bernoulli models.", 
             call. = FALSE)
    } else if (isTRUE(NCOL(y) == 2L)) {
      if (!.is_count(y))
        stop("All outcome values must be counts for binomial models.",
             call. = FALSE)
    } else {
      stop("For binomial models the outcome should be a vector or ",
           "a matrix with 2 columns.", 
           call. = FALSE)
    }
  }
  
  return(y)
}



# Add extra level _NEW_ to each group
# 
# @param Ztlist ranef indicator matrices
# @param cnms group$cnms
# @param flist group$flist
#' @importFrom Matrix rBind
pad_reTrms <- function(Ztlist, cnms, flist) {
  stopifnot(is.list(Ztlist))
  l <- sapply(attr(flist, "assign"), function(i) nlevels(flist[[i]]))
  p <- sapply(cnms, FUN = length)
  n <- ncol(Ztlist[[1]])
  for (i in attr(flist, "assign")) {
    levels(flist[[i]]) <- c(gsub(" ", "_", levels(flist[[i]])), 
                            paste0("_NEW_", names(flist)[i]))
  }
  for (i in 1:length(p)) {
    Ztlist[[i]] <- if (getRversion() < "3.2.0") {
      rBind( Ztlist[[i]], Matrix(0, nrow = p[i], ncol = n, sparse = TRUE))
    } else {
      rbind2(Ztlist[[i]], Matrix(0, nrow = p[i], ncol = n, sparse = TRUE))
    }
  }
  Z <- t(do.call(rbind, args = Ztlist))
  return(nlist(Z, cnms, flist))
}

# Drop the extra reTrms from a matrix x
#
# @param x A matrix or array (e.g. the posterior sample or matrix of summary
#   stats)
# @param columns Do the columns (TRUE) or rows (FALSE) correspond to the 
#   variables?
unpad_reTrms <- function(x, ...) UseMethod("unpad_reTrms")
unpad_reTrms.default <- function(x, ...) {
  if (is.matrix(x) || is.array(x))
    return(unpad_reTrms.array(x, ...))
  keep <- !grepl("_NEW_", names(x), fixed = TRUE)
  x[keep]
}

unpad_reTrms.array <- function(x, columns = TRUE, ...) {
  ndim <- length(dim(x))
  if (ndim > 3)
    stop("'x' should be a matrix or 3-D array")
  
  nms <- if (columns) 
    last_dimnames(x) else rownames(x)
  keep <- !grepl("_NEW_", nms, fixed = TRUE)
  if (length(dim(x)) == 2) {
    x_keep <- if (columns) 
      x[, keep, drop = FALSE] else x[keep, , drop = FALSE]
  } else {
    x_keep <- if (columns) 
      x[, , keep, drop = FALSE] else x[keep, , , drop = FALSE]
  }
  return(x_keep)
}

make_b_nms <- function(group) {
  group_nms <- names(group$cnms)
  b_nms <- character()
  for (i in seq_along(group$cnms)) {
    nm <- group_nms[i]
    nms_i <- paste(group$cnms[[i]], nm)
    levels(group$flist[[nm]]) <- gsub(" ", "_", levels(group$flist[[nm]]))
    if (length(nms_i) == 1) {
      b_nms <- c(b_nms, paste0(nms_i, ":", levels(group$flist[[nm]])))
    } else {
      b_nms <- c(b_nms, c(t(sapply(nms_i, paste0, ":", levels(group$flist[[nm]])))))
    }
  }
  return(b_nms)  
}


# Create "prior.info" attribute needed for prior_summary()
#
# @param user_* The user's prior, prior_intercept, prior_covariance, and 
#   prior_aux specifications. For prior and prior_intercept these should be
#   passed in after broadcasting the df/location/scale arguments if necessary.
# @param has_intercept T/F, does model have an intercept?
# @param has_predictors T/F, does model have predictors?
# @param adjusted_prior_*_scale adjusted scales computed if using autoscaled priors
# @param family Family object.
# @return A named list with components 'prior', 'prior_intercept', and possibly 
#   'prior_covariance' and 'prior_aux' each of which itself is a list
#   containing the needed values for prior_summary.
summarize_glm_prior <-
  function(user_prior,
           user_prior_intercept,
           user_prior_aux,
           user_prior_covariance,
           has_intercept, 
           has_predictors,
           adjusted_prior_scale,
           adjusted_prior_intercept_scale, 
           adjusted_prior_aux_scale,
           family) {
    rescaled_coef <-
      user_prior$prior_autoscale && 
      has_predictors &&
      !is.na(user_prior$prior_dist_name) &&
      !all(user_prior$prior_scale == adjusted_prior_scale)
    rescaled_int <-
      user_prior_intercept$prior_autoscale_for_intercept &&
      has_intercept &&
      !is.na(user_prior_intercept$prior_dist_name_for_intercept) &&
      (user_prior_intercept$prior_scale_for_intercept != adjusted_prior_intercept_scale)
    rescaled_aux <- user_prior_aux$prior_autoscale_for_aux &&
      !is.na(user_prior_aux$prior_dist_name_for_aux) &&
      (user_prior_aux$prior_scale_for_aux != adjusted_prior_aux_scale)
    
    if (has_predictors && user_prior$prior_dist_name %in% "t") {
      if (all(user_prior$prior_df == 1)) {
        user_prior$prior_dist_name <- "cauchy"
      } else {
        user_prior$prior_dist_name <- "student_t"
      }
    }
    if (has_intercept &&
        user_prior_intercept$prior_dist_name_for_intercept %in% "t") {
      if (all(user_prior_intercept$prior_df_for_intercept == 1)) {
        user_prior_intercept$prior_dist_name_for_intercept <- "cauchy"
      } else {
        user_prior_intercept$prior_dist_name_for_intercept <- "student_t"
      }
    }
    if (user_prior_aux$prior_dist_name_for_aux %in% "t") {
      if (all(user_prior_aux$prior_df_for_aux == 1)) {
        user_prior_aux$prior_dist_name_for_aux <- "cauchy"
      } else {
        user_prior_aux$prior_dist_name_for_aux <- "student_t"
      }
    }
    prior_list <- list(
      prior = 
        if (!has_predictors) NULL else with(user_prior, list(
          dist = prior_dist_name,
          location = prior_mean,
          scale = prior_scale,
          adjusted_scale = if (rescaled_coef)
            adjusted_prior_scale else NULL,
          df = if (prior_dist_name %in% c
                   ("student_t", "hs", "hs_plus", "lasso", "product_normal"))
            prior_df else NULL
        )),
      prior_intercept = 
        if (!has_intercept) NULL else with(user_prior_intercept, list(
          dist = prior_dist_name_for_intercept,
          location = prior_mean_for_intercept,
          scale = prior_scale_for_intercept,
          adjusted_scale = if (rescaled_int)
            adjusted_prior_intercept_scale else NULL,
          df = if (prior_dist_name_for_intercept %in% "student_t")
            prior_df_for_intercept else NULL
        ))
    )
    if (length(user_prior_covariance))
      prior_list$prior_covariance <- user_prior_covariance
    
    aux_name <- .rename_aux(family)
    prior_list$prior_aux <- if (is.na(aux_name)) 
      NULL else with(user_prior_aux, list(
        dist = prior_dist_name_for_aux,
        location = if (!is.na(prior_dist_name_for_aux) && 
                       prior_dist_name_for_aux != "exponential")
          prior_mean_for_aux else NULL,
        scale = if (!is.na(prior_dist_name_for_aux) && 
                    prior_dist_name_for_aux != "exponential")
          prior_scale_for_aux else NULL,
        adjusted_scale = if (rescaled_aux)
          adjusted_prior_aux_scale else NULL,
        df = if (!is.na(prior_dist_name_for_aux) && 
                 prior_dist_name_for_aux %in% "student_t")
          prior_df_for_aux else NULL, 
        rate = if (!is.na(prior_dist_name_for_aux) && 
                   prior_dist_name_for_aux %in% "exponential")
          1 / prior_scale_for_aux else NULL,
        aux_name = aux_name
      ))
      
    return(prior_list)
  }

.rename_aux <- function(family) {
  fam <- family$family
  if (is.gaussian(fam)) "sigma" else
    if (is.gamma(fam)) "shape" else
      if (is.ig(fam)) "lambda" else 
        if (is.nb(fam)) "reciprocal_dispersion" else NA
}<|MERGE_RESOLUTION|>--- conflicted
+++ resolved
@@ -27,14 +27,9 @@
 #'   prior for the covariance matrices among the group-specific coefficients.
 #' @importFrom lme4 mkVarCorr
 stan_glm.fit <- function(x, y, 
-<<<<<<< HEAD
-                         weights = rep(1, NROW(x)), 
-                         scale_weights = rep(1, NROW(x)),
-                         offset = rep(0, NROW(x)), 
-=======
                          weights = rep(1, NROW(y)), 
                          offset = rep(0, NROW(y)), 
->>>>>>> cf36e912
+                         scale_weights = rep(1, NROW(y)),
                          family = gaussian(),
                          ...,
                          prior = normal(),
