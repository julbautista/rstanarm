--- conflicted
+++ resolved
@@ -110,11 +110,7 @@
   if (is.null(prior_intercept)) 
     prior_intercept <- list()
   if (is.null(prior_covariance))
-<<<<<<< HEAD
-    stop("'prior_covariance' can't be NULL.", call. =FALSE)
-=======
     stop("'prior_covariance' can't be NULL.", call. = FALSE)
->>>>>>> 44438ad0
   if (!length(prior_ops)) 
     prior_ops <- list(scaled = FALSE, prior_scale_for_dispersion = Inf)
   group <- glmod$reTrms
