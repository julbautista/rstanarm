--- conflicted
+++ resolved
@@ -768,15 +768,9 @@
   e_prior_intercept_stuff <- autoscale_prior(e_prior_intercept_stuff, e_mod_stuff, QR = QR, use_x = FALSE)
   e_prior_aux_stuff       <- autoscale_prior(e_prior_aux_stuff, e_mod_stuff, QR = QR, use_x = FALSE)
   if (a_K)
-<<<<<<< HEAD
-    a_prior_stuff <- autoscale_prior(a_prior_stuff, a_mod_stuff, QR = QR, use_x = FALSE,
-                                     assoc = assoc, family = family)
-    
-=======
     a_prior_stuff <- autoscale_prior(a_prior_stuff, a_mod_stuff, QR = QR, use_x = FALSE, 
                                      assoc = assoc, family = family)
   
->>>>>>> 66a304a2
   #-------------------------
   # Data for export to Stan
   #-------------------------
@@ -1295,11 +1289,7 @@
     mc$control <- get_control_args(glmer = TRUE)
     mc$initCtrl <- quote(list(limit = 50))
   }
-<<<<<<< HEAD
-  mod <- eval(mc, envir = env)      	
-=======
   mod <- suppressWarnings(eval(mc, parent.frame()))     	
->>>>>>> 66a304a2
   
   # Response vector
   y <- as.vector(lme4::getME(mod, "y"))
