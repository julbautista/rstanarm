--- conflicted
+++ resolved
@@ -3356,13 +3356,8 @@
         args$control$max_treedepth <- default_max_treedepth
   
   if (!"save_warmup" %in% unms) 
-<<<<<<< HEAD
-    args$save_warmup <- FALSE
-  
-=======
     args$save_warmup <- FALSE  
 
->>>>>>> 16876438
   return(args)
 }  
 
