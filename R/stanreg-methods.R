#' Methods
#' 
#' Methods for \link[=stanreg-objects]{'stanreg' objects}.
#' 
#' @name stanreg-methods
#' 
#' @param object A fitted model object returned by one of the \pkg{rstanarm} 
#'   modeling functions. This will be a list with class 'stanreg' as well as at 
#'   least one of 'lm', 'glm', 'polr', 'lmerMod', or 'aov'.
#' @param ... Ignored.
#' @param parm A character vector of parameter names.
#' @param level The confidence level to use.
#' @details The \code{se} method returns standard errors and the \code{log_lik} 
#'   method returns the pointwise log-likelihood matrix. Unlike 
#'   \code{\link[stats]{residuals.glm}}, residuals are of type \code{'response'}
#'   not \code{'deviance'}.
#' @note For the \code{sigma}, \code{fixef}, \code{ranef}, and \code{VarCorr}
#'   methods, \code{object} must be a model fit using \code{stan_lmer} or
#'   \code{stan_glmer}.
#'
#' @seealso \code{\link{stanreg-objects}}
#' 
NULL

#' @rdname stanreg-methods
#' @export 
residuals.stanreg <- function(object, ...) {
  object$residuals
}

#' @rdname stanreg-methods
#' @export 
vcov.stanreg <- function(object, ...) {
  object$covmat
}

#' @rdname stanreg-methods
#' @export
confint.stanreg <- function (object, parm = NULL, level = 0.95, ...) {
  mat <- as.matrix(object$stanfit)
  if (!is.null(parm)) mat <- mat[,parm,drop=FALSE]
  alpha <- (1 - level) / 2
  t(apply(mat, 2, FUN = quantile, probs = c(alpha, 1 - alpha)))
}


#' @rdname stanreg-methods
#' @export
fitted.stanreg <- function(object, ...)  {
  object$fitted.values
}

#' @rdname stanreg-methods
#' @export
se <- function(object) UseMethod("se")

#' @rdname stanreg-methods
#' @export
se.stanreg <- function(object) {
  object$ses
}

# Compute pointwise log-likelihood matrix
log_lik <- function(object, ...) UseMethod("log_lik")

#' @rdname stanreg-methods
#' @export
log_lik.stanreg <- function(object, ...) {
  if (object$algorithm != "sampling")
    stop("Only available for MCMC.", call. = FALSE)
  fun <- .llfun(object)
  args <- .llargs(object)
  sapply(seq_len(args$N), function(i) {
    as.vector(fun(i = i, data = args$data, draws = args$draws)) 
  })
}

#' @rdname stanreg-methods
#' @export
#' 
coef.stanreg <- function(object, ...) {
  if (is(object, "lmerMod")) .mermod_coef(object, ...)
  else object$coefficients
}



.glmer_check <- function(object) {
  if (!is(object, "lmerMod")) {
    message("This method is for stan_glmer and stan_lmer models only.")
    invisible(FALSE)
  }
}
.cnms <- function(object) {
  .glmer_check(object)
  object$glmod$reTrms$cnms
}

.flist <- function(object) {
  .glmer_check(object)
  as.list(object$glmod$reTrms$flist)
}

.mermod_coef <- function(object, ...) {
  if (length(list(...))) 
    warning("arguments named \"", paste(names(list(...)), 
                                        collapse = ", "), "\" ignored")
  fef <- data.frame(rbind(fixef(object)), check.names = FALSE)
  ref <- ranef(object)
  refnames <- unlist(lapply(ref, colnames))
  nmiss <- length(missnames <- setdiff(refnames, names(fef)))
  if (nmiss > 0) {
    fillvars <- setNames(data.frame(rbind(rep(0, nmiss))), 
                         missnames)
    fef <- cbind(fillvars, fef)
  }
  val <- lapply(ref, function(x) fef[rep.int(1L, nrow(x)), 
                                     , drop = FALSE])
  for (i in seq(a = val)) {
    refi <- ref[[i]]
    row.names(val[[i]]) <- row.names(refi)
    nmsi <- colnames(refi)
    if (!all(nmsi %in% names(fef))) 
      stop("unable to align random and fixed effects")
    for (nm in nmsi) val[[i]][[nm]] <- val[[i]][[nm]] + refi[, nm]
  }
  class(val) <- "coef.mer"
  val
}


#' @rdname stanreg-methods
#' @export
#' @importFrom lme4 sigma
#' 
sigma.stanreg <- function(object, ...) {
  if (!("sigma" %in% rownames(object$stan_summary))) {
    warning("sigma not found. This method is only for Gaussian models.", 
            call. = FALSE)
    invisible(NULL)
  }
  else object$stan_summary["sigma", "mean"]
}

#' @rdname stanreg-methods
#' @export
#' @importFrom lme4 VarCorr
#' 
VarCorr.stanreg <- function(object, ...) {
  cnms <- .cnms(object)
  nms <- names(cnms)
  stan_nms <- grep("^var\\[", object$stanfit@sim$fnames_oi, value = TRUE)
  out <- lapply(seq_along(nms), function(j) {
    patt <- paste0("\\|", nms[j], "\\]")
    sel <- grep(patt, stan_nms, value = TRUE)
    vc <- cov(as.matrix(object$stanfit, pars = sel))
    colnames(vc) <- rownames(vc) <- cnms[[j]]
    structure(vc, stddev = sqrt(diag(vc)), correlation = cov2cor(vc))
  })
  names(out) <- nms
  # return object printable using lmer's method for VarCorr objects
  gaus <- family(object)$family == "gaussian"
  out <- structure(out, sc = if (gaus) sigma(object) else NULL, 
                   useSc = gaus, class = "VarCorr.merMod")
  out
}


#' @rdname stanreg-methods
#' @export
#' @importFrom lme4 fixef
#' 
fixef.stanreg <- function(object, ...) {
<<<<<<< HEAD
  object$coefficients[!grepl("^b\\[", names(object$coefficients))]
=======
  coefs <- object$coefficients
  coefs[grep("^b\\[", names(coefs), invert = TRUE)]
>>>>>>> 6e56982b
}

#' @rdname stanreg-methods
#' @export
#' @importFrom lme4 ranef
#' 
ranef.stanreg <- function(object, ...) {
  if (object$algorithm == "optimizing")
    sel <- grep("^b\\[", rownames(object$stan_summary))
  else sel <- grep("^b\\[", object$stanfit@sim$fnames_oi)
  ans <- object$stan_summary[sel, 1]
  fl <- .flist(object)
  levs <- lapply(fl, levels)
  asgn <- attr(fl, "assign")
  cnms <- .cnms(object)
  nc <- vapply(cnms, length, 1L)
  nb <- nc * vapply(levs, length, 1L)[asgn]
  nbseq <- rep.int(seq_along(nb), nb)
  ml <- split(ans, nbseq)
  for (i in seq_along(ml)) {
    ml[[i]] <- matrix(ml[[i]], ncol = nc[i], byrow = TRUE, 
                      dimnames = list(NULL, cnms[[i]]))
  }
  ans <- lapply(seq_along(fl), function(i) {
    data.frame(do.call(cbind, ml[asgn == i]), row.names = levs[[i]], 
               check.names = FALSE)
  })
  names(ans) <- names(fl)
#   stopifnot(is(whichel, "character"))
#   whchL <- names(ans) %in% whichel
#   ans <- ans[whchL]
  class(ans) <- "ranef.mer"
  ans
}

#' @rdname stanreg-methods
#' @export
#' @importFrom lme4 ngrps
#' 
ngrps.stanreg <- function(object, ...) {
  vapply(.flist(object), nlevels, 1)  
}
<|MERGE_RESOLUTION|>--- conflicted
+++ resolved
@@ -171,12 +171,8 @@
 #' @importFrom lme4 fixef
 #' 
 fixef.stanreg <- function(object, ...) {
-<<<<<<< HEAD
-  object$coefficients[!grepl("^b\\[", names(object$coefficients))]
-=======
   coefs <- object$coefficients
   coefs[grep("^b\\[", names(coefs), invert = TRUE)]
->>>>>>> 6e56982b
 }
 
 #' @rdname stanreg-methods
