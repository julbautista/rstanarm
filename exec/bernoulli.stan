--- conflicted
+++ resolved
@@ -24,19 +24,14 @@
   vector[nnz_X1] w_X1;                       // non-zero elements in the implicit X1 matrix
   int<lower=0> v_X1[nnz_X1];                 // column indices for w_X1
   int<lower=0> u_X1[dense_X ? 0 : N[2] + 1]; // where the non-zeros start in each row of X1
-<<<<<<< HEAD
   // declares prior_PD, has_intercept, family, link, prior_dist, prior_dist_for_intercept
 #include /data/data_glm.stan
-=======
-  
+
   int<lower=0> K_smooth;
   matrix[N[1], K_smooth] S0;
   matrix[N[2], K_smooth] S1;
   int<lower=1> smooth_map[K_smooth];
   
-  #include "data_glm.stan" // declares prior_PD, has_intercept, family, link, prior_dist, prior_dist_for_intercept
->>>>>>> 54b7405b
-
   // weights
   int<lower=0,upper=1> has_weights;  // 0 = No, 1 = Yes
   vector[has_weights ? N[1] : 0] weights0;
