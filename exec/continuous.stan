#include "license.txt"

# GLM for a Gaussian, Gamma, or inverse Gaussian outcome
functions {
  #include "common_functions.txt"

  /** 
   * Apply inverse link function to linear predictor
   *
   * @param eta Linear predictor vector
   * @param link An integer indicating the link function
   * @return A vector, i.e. inverse-link(eta)
   */
  vector linkinv_gauss(vector eta, int link) {
    if (link < 1 || link > 3) reject("Invalid link");
    if (link < 3)  # link = identity or log 
<<<<<<< HEAD
      return(eta); # return eta for log link too bc will use lognormal
    else {# link = inverse
      vector[rows(eta)] mu;
      for(n in 1:rows(eta)) mu[n] <- inv(eta[n]); 
      return mu;
    }
  }
  
  /** 
   * Apply inverse link function to linear predictor
   *
   * @param eta Linear predictor vector
   * @param link An integer indicating the link function
   * @return A vector, i.e. inverse-link(eta)
   */
  vector linkinv_t(vector eta, int link) {
    if (link < 1 || link > 3) reject("Invalid link");
    if (link == 1) return eta; # link = identity
    else if (link == 2) return exp(eta); # link = log
=======
      return eta; # return eta for log link too bc will use lognormal
>>>>>>> 04d2de46
    else {# link = inverse
      vector[rows(eta)] mu;
      for(n in 1:rows(eta)) mu[n] <- inv(eta[n]); 
      return mu;
    }
  }
  
  /** 
  * Apply inverse link function to linear predictor
  *
  * @param eta Linear predictor vector
  * @param link An integer indicating the link function
  * @return A vector, i.e. inverse-link(eta)
  */
  vector linkinv_gamma(vector eta, int link) {
    if (link < 1 || link > 3) reject("Invalid link");
    if (link == 1)  return eta;
    else if (link == 2) return exp(eta);
    else {
      vector[rows(eta)] mu;
      for(n in 1:rows(eta)) mu[n] <- inv(eta[n]); 
      return mu;
    }
  }
  
  /** 
  * Apply inverse link function to linear predictor
  *
  * @param eta Linear predictor vector
  * @param link An integer indicating the link function
  * @return A vector, i.e. inverse-link(eta)
  */
  vector linkinv_inv_gaussian(vector eta, int link) {
    if (link < 1 || link > 4) reject("Invalid link");
    if (link == 1)  return eta;
    else if (link == 2) return exp(eta);
    else {
      vector[rows(eta)] mu;
      if (link == 3) for( n in 1:rows(eta)) mu[n] <- inv(eta[n]);
      else for (n in 1:rows(eta)) mu[n] <- inv_sqrt(eta[n]);      
      return mu;
    }
  }
  
  /** 
  * Pointwise (pw) log-likelihood vector
  *
  * @param y The vector corresponding to the outcome variable.
  * @param eta Linear predictor vector
  * @param sigma Dispersion parameter
  * @param link An integer indicating the link function
  * @return A vector
  */
  vector pw_gauss(vector y, vector eta, real sigma, int link) {
    vector[rows(eta)] ll;
    if (link < 1 || link > 3) reject("Invalid link");
    if (link == 2) # link = log
      for (n in 1:rows(eta)) ll[n] <- lognormal_log(y[n], eta[n], sigma);
    else { # link = identity or inverse
      vector[rows(eta)] mu;
      mu <- linkinv_gauss(eta, link);
      for (n in 1:rows(eta)) ll[n] <- normal_log(y[n], mu[n], sigma);
    }
    return ll;
  }
  
  /** 
  * Pointwise (pw) log-likelihood vector
  *
  * @param y The vector corresponding to the outcome variable.
  * @param nu Degrees of freedom parameter
  * @param eta Linear predictor vector
  * @param sigma Dispersion parameter
  * @param link An integer indicating the link function
  * @return A vector
  */
  vector pw_t(vector y, real nu, vector eta, real sigma, int link) {
    vector[rows(eta)] ll;
    vector[rows(eta)] mu;
    if (link < 1 || link > 3) reject("Invalid link");
    mu <- linkinv_t(eta, link);
    for (n in 1:rows(eta)) ll[n] <- student_t_log(y[n], nu, mu[n], sigma);
    return ll;
  }
  
  real GammaReg_log(vector y, vector eta, real shape, 
                    int link, real sum_log_y) {
    real ret;
    if (link < 1 || link > 3) reject("Invalid link");
    ret <- rows(y) * (shape * log(shape) - lgamma(shape)) +
      (shape - 1) * sum_log_y;
    if (link == 2)      # link is log
      ret <- ret - shape * sum(eta) - shape * sum(y ./ exp(eta));
    else if (link == 1) # link is identity
      ret <- ret - shape * sum(log(eta)) - shape * sum(y ./ eta);
    else                # link is inverse
      ret <- ret + shape * sum(log(eta)) - shape * dot_product(eta, y);
    return ret;
  }
  
  /** 
  * Pointwise (pw) log-likelihood vector
  *
  * @param y The vector corresponding to the outcome variable.
  * @param eta Linear predictor vector
  * @param shape Shape parameter
  * @param link An integer indicating the link function
  * @return A vector
  */
  vector pw_gamma(vector y, vector eta, real shape, int link) {
    vector[rows(eta)] ll;
    if (link < 1 || link > 3) reject("Invalid link");
    if (link == 3) { # link = inverse
      for (n in 1:rows(eta)) {
        ll[n] <- gamma_log(y[n], shape, shape * eta[n]);
      }
    }
    else if (link == 2) { # link = log
      for (n in 1:rows(eta)) {
        ll[n] <- gamma_log(y[n], shape, shape / exp(eta[n]));
      }
    }
    else { # link = identity
      for (n in 1:rows(eta)) {
        ll[n] <- gamma_log(y[n], shape, shape / eta[n]);
      }
    }
    return ll;
  }
  
  /** 
  * inverse Gaussian log-PDF (for data only, excludes constants)
  *
  * @param y The vector of outcomes
  * @param eta The vector of linear predictors
  * @param lambda A positive scalar nuisance parameter
  * @param link An integer indicating the link function
  * @return A scalar
  */
  real inv_gaussian_log(vector y, vector mu, real lambda, 
                        real sum_log_y, vector sqrt_y) {
    return 0.5 * rows(y) * log(lambda / (2 * pi())) - 
      1.5 * sum_log_y - 
      0.5 * lambda * dot_self( (y - mu) ./ (mu .* sqrt_y) );
  }
  
  /** 
  * Pointwise (pw) log-likelihood vector
  *
  * @param y The integer array corresponding to the outcome variable.
  * @param eta The linear predictors
  * @param lamba A positive scalar nuisance parameter
  * @param link An integer indicating the link function
  * @param log_y A precalculated vector of the log of y
  * @param sqrt_y A precalculated vector of the square root of y
  * @return A vector of log-likelihoods
  */
  vector pw_inv_gaussian(vector y, vector eta, real lambda, 
                         int link, vector log_y, vector sqrt_y) {
    vector[rows(y)] ll;
    vector[rows(y)] mu;
    if (link < 1 || link > 4) reject("Invalid link");
    mu <- linkinv_inv_gaussian(eta, link);
    for (n in 1:rows(y))
      ll[n] <- -0.5 * lambda * square( (y[n] - mu[n]) / (mu[n] * sqrt_y[n]) );
    ll <- ll + 0.5 * log(lambda / (2 * pi())) - 1.5 * log_y;
    return ll;
  }
  
  /** 
  * PRNG for the inverse Gaussian distribution
  *
  * Algorithm from wikipedia 
  *
  * @param mu The expectation
  * @param lambda The dispersion
  * @return A draw from the inverse Gaussian distribution
  */
  real inv_gaussian_rng(real mu, real lambda) {
    real z;
    real y;
    real x;
    real mu2;
    mu2 <- square(mu);
    y <- square(normal_rng(0,1));
    z <- uniform_rng(0,1);
    x <- mu + ( mu2 * y - mu * sqrt(4 * mu * lambda * y + mu2 * square(y)) )
      / (2 * lambda);
    if (z <= (mu / (mu + x))) return x;
    else return mu2 / x;
  }

  /** 
  * test function for csr_matrix_times_vector
  *
  * @param m Integer number of rows
  * @param n Integer number of columns
  * @param w Vector (see reference manual)
  * @param v Integer array (see reference manual)
  * @param u Integer array (see reference manual)
  * @param b Vector that is multiplied from the left by the CSR matrix
  * @return A vector that is the product of the CSR matrix and b
  */
  vector test_csr_matrix_times_vector(int m, int n, vector w, 
                                      int[] v, int[] u, vector b) {
    return csr_matrix_times_vector(m, n, w, v, u, b); 
  }
  
}
data {
  #include "NKX.txt"
  vector[N] y; // continuous outcome
  #include "data_glm.txt"
  #include "weights_offset.txt"
  #include "hyperparameters.txt"
  #include "glmer_stuff.txt"
  #include "glmer_stuff2.txt"
}
transformed data {
  vector[N * (family == 3)] sqrt_y;
  vector[N * (family == 3)] log_y;
  real sum_log_y;
  #include "tdata_glm.txt"
  if (family == 1 || family == 4) sum_log_y <- not_a_number();
  else if (family == 2) sum_log_y <- sum(log(y));
  else {
    for (n in 1:N) sqrt_y[n] <- sqrt(y[n]);
    log_y <- log(y);
    sum_log_y <- sum(log_y);
  }
}
parameters {
  real<lower=0> nu[family == 4]; # df parameter for student_t likelihood
  real<lower=if_else(family == 1 || family == 4 || link == 2, 
                     negative_infinity(), 0)> gamma[has_intercept];
  #include "parameters_glm.txt"
  real<lower=0> dispersion_unscaled; # interpretation depends on family!
}
transformed parameters {
  real dispersion;
  #include "tparameters_glm.txt"
  if (prior_scale_for_dispersion > 0)
    dispersion <-  prior_scale_for_dispersion * dispersion_unscaled;
  else dispersion <- dispersion_unscaled;
  if (t > 0) {
    theta_L <- make_theta_L(len_theta_L, p, 
                            dispersion, tau, scale, zeta, rho, z_T);
    b <- make_b(z_b, theta_L, p, l);
  }
}
model {
  #include "make_eta.txt"
  if (t > 0) eta <- eta + csr_matrix_times_vector(N, q, w, v, u, b);
  if (has_intercept == 1) {
    if (family == 1 || family == 4 || link == 2) eta <- eta + gamma[1];
    else eta <- eta - min(eta) + gamma[1];
  }
  else {
    #include "eta_no_intercept.txt"
  }
  
  // Log-likelihood 
  if (has_weights == 0 && prior_PD == 0) { # unweighted log-likelihoods
    if (family == 1) {
      if (link == 1)      y ~ normal(eta, dispersion);
      else if (link == 2) y ~ lognormal(eta, dispersion);
      else y ~ normal(divide_real_by_vector(1, eta), dispersion);
      // divide_real_by_vector() is defined in common_functions.txt
    }
    else if (family == 2) {
      y ~ GammaReg(eta, dispersion, link, sum_log_y);
    }
    else if (family == 3) {
      y ~ inv_gaussian(linkinv_inv_gaussian(eta, link), 
                       dispersion, sum_log_y, sqrt_y);
    }
    else { # family == 4
      y ~ student_t(nu[1], linkinv_t(eta, link), dispersion);
    }
  }
  else if (prior_PD == 0) { # weighted log-likelihoods
    vector[N] summands;
    if (family == 1) summands <- pw_gauss(y, eta, dispersion, link);
    else if (family == 2) summands <- pw_gamma(y, eta, dispersion, link);
    else if (family == 3) summands <- pw_inv_gaussian(y, eta, dispersion, link, log_y, sqrt_y);
    else summands <- pw_t(y, nu[1], eta, dispersion, link);
    increment_log_prob(dot_product(weights, summands));
  }

  // Log-prior for df if family == 4 (student t)
  if (family == 4) nu ~ gamma(2, 0.1);
  // Log-prior for scale
  if (prior_scale_for_dispersion > 0) dispersion_unscaled ~ cauchy(0, 1);
  #include "priors_glm.txt"
  if (t > 0) decov_lp(z_b, z_T, rho, zeta, tau, 
                      regularization, delta, shape, t, p);
}
generated quantities {
  real alpha[has_intercept];
  real mean_PPD;
  mean_PPD <- 0;
  if (has_intercept == 1)
    alpha[1] <- gamma[1] - dot_product(xbar, beta);
  {
    #include "make_eta.txt"
    if (t > 0) eta <- eta + csr_matrix_times_vector(N, q, w, v, u, b);
    if (has_intercept == 1) {
      if (family == 1 || family == 4 || link == 2) eta <- eta + gamma[1];
      else {
        real min_eta;
        min_eta <- min(eta);
        alpha[1] <- alpha[1] - min_eta;
        eta <- eta - min_eta + gamma[1];
      }
    }
    else {
      #include "eta_no_intercept.txt"
    }
    
    if (family == 1) {
      if (link > 1) eta <- linkinv_gauss(eta, link);
      for (n in 1:N) mean_PPD <- mean_PPD + normal_rng(eta[n], dispersion);
    }
    else if (family == 2) {
      if (link > 1) eta <- linkinv_gamma(eta, link);
      for (n in 1:N) mean_PPD <- mean_PPD + gamma_rng(dispersion, dispersion / eta[n]);
    }
    else if (family == 3) {
      if (link > 1) eta <- linkinv_inv_gaussian(eta, link);
      for (n in 1:N) mean_PPD <- mean_PPD + inv_gaussian_rng(eta[n], dispersion);
    }
    else { # family == 4 (student t)
      if (link > 1) eta <- linkinv_t(eta, link);
      for (n in 1:N) mean_PPD <- mean_PPD + student_t_rng(nu[1], eta[n], dispersion);
    }
    mean_PPD <- mean_PPD / N;
  }
}<|MERGE_RESOLUTION|>--- conflicted
+++ resolved
@@ -14,8 +14,7 @@
   vector linkinv_gauss(vector eta, int link) {
     if (link < 1 || link > 3) reject("Invalid link");
     if (link < 3)  # link = identity or log 
-<<<<<<< HEAD
-      return(eta); # return eta for log link too bc will use lognormal
+      return eta; # return eta for log link too bc will use lognormal
     else {# link = inverse
       vector[rows(eta)] mu;
       for(n in 1:rows(eta)) mu[n] <- inv(eta[n]); 
@@ -34,9 +33,6 @@
     if (link < 1 || link > 3) reject("Invalid link");
     if (link == 1) return eta; # link = identity
     else if (link == 2) return exp(eta); # link = log
-=======
-      return eta; # return eta for log link too bc will use lognormal
->>>>>>> 04d2de46
     else {# link = inverse
       vector[rows(eta)] mu;
       for(n in 1:rows(eta)) mu[n] <- inv(eta[n]); 
