--- conflicted
+++ resolved
@@ -262,35 +262,20 @@
   
 }
 data {
-<<<<<<< HEAD
-  #include "NKX.txt"
+  #include "NKX.stan"
   vector[N] y;  // continuous outcome
-  #include "data_glm.txt"
-  #include "weights_offset.txt"
-  #include "hyperparameters.txt"
-  #include "glmer_stuff.txt"
-  #include "glmer_stuff2.txt"
-=======
-  #include "NKX.stan"
-  vector[N] y; // continuous outcome
   #include "data_glm.stan"
   #include "weights_offset.stan"
   #include "hyperparameters.stan"
   #include "glmer_stuff.stan"
   #include "glmer_stuff2.stan"
->>>>>>> 3e838446
 }
 transformed data {
   vector[N * (family == 3)] sqrt_y;
   vector[N * (family == 3)] log_y;
   real sum_log_y;
-<<<<<<< HEAD
-  #include "tdata_glm.txt"
+  #include "tdata_glm.stan"
   if (family == 1 || family == 4) sum_log_y <- not_a_number();
-=======
-  #include "tdata_glm.stan"
-  if      (family == 1) sum_log_y <- not_a_number();
->>>>>>> 3e838446
   else if (family == 2) sum_log_y <- sum(log(y));
   else {
     for (n in 1:N) sqrt_y[n] <- sqrt(y[n]);
@@ -302,13 +287,8 @@
   real<lower=0> nu[family == 4];  // df parameter for student_t likelihood
   real<lower=if_else(family == 1 || family == 4 || link == 2, 
                      negative_infinity(), 0)> gamma[has_intercept];
-<<<<<<< HEAD
-  #include "parameters_glm.txt"
+  #include "parameters_glm.stan"
   real<lower=0> dispersion_unscaled;  // interpretation depends on family!
-=======
-  #include "parameters_glm.stan"
-  real<lower=0> dispersion_unscaled; # interpretation depends on family!
->>>>>>> 3e838446
 }
 transformed parameters {
   real dispersion;
@@ -366,21 +346,14 @@
     nu ~ gamma(prior_shape_for_df, prior_rate_for_df);
   
   // Log-prior for scale
-<<<<<<< HEAD
   if (prior_scale_for_dispersion > 0) 
     dispersion_unscaled ~ cauchy(0, 1);
   
-  #include "priors_glm.txt"
+  #include "priors_glm.stan"
   
   if (t > 0) 
     decov_lp(z_b, z_T, rho, zeta, tau, 
              regularization, delta, shape, t, p);
-=======
-  if (prior_scale_for_dispersion > 0) dispersion_unscaled ~ cauchy(0, 1);
-  #include "priors_glm.stan"
-  if (t > 0) decov_lp(z_b, z_T, rho, zeta, tau, 
-                      regularization, delta, shape, t, p);
->>>>>>> 3e838446
 }
 generated quantities {
   real alpha[has_intercept];
