#include "Columbia_copyright.stan"
#include "license.stan" // GPL3+

// GLM for a Gaussian, Gamma, or inverse Gaussian outcome
functions {
  #include "common_functions.stan"
<<<<<<< HEAD
  #include "SSfunctions.stan"

  /** 
   * Apply inverse link function to linear predictor
   *
   * @param eta Linear predictor vector
   * @param link An integer indicating the link function
   * @return A vector, i.e. inverse-link(eta)
   */
  vector linkinv_gauss(vector eta, int link) {
    if (link < 1 || link > 3) reject("Invalid link");
    if (link < 3)  // link = identity or log 
      return eta;  // return eta for log link too bc will use lognormal
    else {         // link = inverse
      vector[rows(eta)] mu;
      for(n in 1:rows(eta)) mu[n] = inv(eta[n]); 
      return mu;
    }
  }
  
  /** 
  * Apply inverse link function to linear predictor
  *
  * @param eta Linear predictor vector
  * @param link An integer indicating the link function
  * @return A vector, i.e. inverse-link(eta)
  */
  vector linkinv_gamma(vector eta, int link) {
    if (link < 1 || link > 3) reject("Invalid link");
    if (link == 1)  return eta;
    else if (link == 2) return exp(eta);
    else {
      vector[rows(eta)] mu;
      for(n in 1:rows(eta)) mu[n] = inv(eta[n]); 
      return mu;
    }
  }
  
  /** 
  * Apply inverse link function to linear predictor
  *
  * @param eta Linear predictor vector
  * @param link An integer indicating the link function
  * @return A vector, i.e. inverse-link(eta)
  */
  vector linkinv_inv_gaussian(vector eta, int link) {
    if (link < 1 || link > 4) reject("Invalid link");
    if (link == 1)  return eta;
    else if (link == 2) return exp(eta);
    else {
      vector[rows(eta)] mu;
      if (link == 3) for( n in 1:rows(eta)) mu[n] = inv(eta[n]);
      else for (n in 1:rows(eta)) mu[n] = inv_sqrt(eta[n]);      
      return mu;
    }
  }
  
  /** 
  * Pointwise (pw) log-likelihood vector
  *
  * @param y The integer array corresponding to the outcome variable.
  * @param link An integer indicating the link function
  * @return A vector
  */
  vector pw_gauss(vector y, vector eta, real sigma, int link) {
    vector[rows(eta)] ll;
    if (link < 1 || link > 3) reject("Invalid link");
    if (link == 2) // link = log
      for (n in 1:rows(eta)) ll[n] = lognormal_lpdf(y[n] | eta[n], sigma);
    else { // link = idenity or inverse
      vector[rows(eta)] mu;
      mu = linkinv_gauss(eta, link);
      for (n in 1:rows(eta)) ll[n] = normal_lpdf(y[n] | mu[n], sigma);
    }
    return ll;
  }
  
  real GammaReg(vector y, vector eta, real shape, 
                int link, real sum_log_y) {
    real ret;
    if (link < 1 || link > 3) reject("Invalid link");
    ret = rows(y) * (shape * log(shape) - lgamma(shape)) +
      (shape - 1) * sum_log_y;
    if (link == 2)      // link is log
      ret = ret - shape * sum(eta) - shape * sum(y ./ exp(eta));
    else if (link == 1) // link is identity
      ret = ret - shape * sum(log(eta)) - shape * sum(y ./ eta);
    else                // link is inverse
      ret = ret + shape * sum(log(eta)) - shape * dot_product(eta, y);
    return ret;
  }
  
  /** 
  * Pointwise (pw) log-likelihood vector
  *
  * @param y The integer array corresponding to the outcome variable.
  * @param link An integer indicating the link function
  * @return A vector
  */
  vector pw_gamma(vector y, vector eta, real shape, int link) {
    vector[rows(eta)] ll;
    if (link < 1 || link > 3) reject("Invalid link");
    if (link == 3) { // link = inverse
      for (n in 1:rows(eta)) {
        ll[n] = gamma_lpdf(y[n] | shape, shape * eta[n]);
      }
    }
    else if (link == 2) { // link = log
      for (n in 1:rows(eta)) {
        ll[n] = gamma_lpdf(y[n] | shape, shape / exp(eta[n]));
      }
    }
    else { // link = identity
      for (n in 1:rows(eta)) {
        ll[n] = gamma_lpdf(y[n] | shape, shape / eta[n]);
      }
    }
    return ll;
  }
  
  /** 
  * inverse Gaussian log-PDF (for data only, excludes constants)
  *
  * @param y The vector of outcomes
  * @param eta The vector of linear predictors
  * @param lambda A positive scalar nuisance parameter
  * @param link An integer indicating the link function
  * @return A scalar
  */
  real inv_gaussian(vector y, vector mu, real lambda, 
                    real sum_log_y, vector sqrt_y) {
    return 0.5 * rows(y) * log(lambda / (2 * pi())) - 
      1.5 * sum_log_y - 
      0.5 * lambda * dot_self( (y - mu) ./ (mu .* sqrt_y) );
  }
  
  /** 
  * Pointwise (pw) log-likelihood vector
  *
  * @param y The integer array corresponding to the outcome variable.
  * @param eta The linear predictors
  * @param lamba A positive scalar nuisance parameter
  * @param link An integer indicating the link function
  * @param log_y A precalculated vector of the log of y
  * @param sqrt_y A precalculated vector of the square root of y
  * @return A vector of log-likelihoods
  */
  vector pw_inv_gaussian(vector y, vector eta, real lambda, 
                         int link, vector log_y, vector sqrt_y) {
    vector[rows(y)] ll;
    vector[rows(y)] mu;
    if (link < 1 || link > 4) reject("Invalid link");
    mu = linkinv_inv_gaussian(eta, link);
    for (n in 1:rows(y))
      ll[n] = -0.5 * lambda * square( (y[n] - mu[n]) / (mu[n] * sqrt_y[n]) );
    ll = ll + 0.5 * log(lambda / (2 * pi())) - 1.5 * log_y;
    return ll;
  }
  
  /** 
  * PRNG for the inverse Gaussian distribution
  *
  * Algorithm from wikipedia 
  *
  * @param mu The expectation
  * @param lambda The dispersion
  * @return A draw from the inverse Gaussian distribution
  */
  real inv_gaussian_rng(real mu, real lambda) {
    real z;
    real y;
    real x;
    real mu2;
    mu2 = square(mu);
    y = square(normal_rng(0,1));
    z = uniform_rng(0,1);
    x = mu + ( mu2 * y - mu * sqrt(4 * mu * lambda * y + mu2 * square(y)) )
      / (2 * lambda);
    if (z <= (mu / (mu + x))) return x;
    else return mu2 / x;
  }

  matrix reshape(vector x, int Rows, int Cols) {
    matrix[Rows, Cols] out;
    int pos;
    if (rows(x) != Rows * Cols)
      reject("x is the wrong length");
    pos = 1;
    for (r in 1:Rows) for (c in 1:Cols) {
      out[r,c] = x[pos];
      pos = pos + 1;
    }
    return out;
  }
  
  /** 
=======
  #include "continuous_likelihoods.stan"
  
  /** 
>>>>>>> d291328f
  * test function for csr_matrix_times_vector
  *
  * @param m Integer number of rows
  * @param n Integer number of columns
  * @param w Vector (see reference manual)
  * @param v Integer array (see reference manual)
  * @param u Integer array (see reference manual)
  * @param b Vector that is multiplied from the left by the CSR matrix
  * @return A vector that is the product of the CSR matrix and b
  */
  vector test_csr_matrix_times_vector(int m, int n, vector w, 
                                      int[] v, int[] u, vector b) {
    return csr_matrix_times_vector(m, n, w, v, u, b); 
  }
  
}
data {
  #include "NKX.stan"      // declares N, K, X, xbar, dense_X, nnz_x, w_x, v_x, u_x
  int<lower=0> len_y;      // length of y
  vector[len_y] y;         // continuous outcome
  #include "data_glm.stan" // declares prior_PD, has_intercept, family, link, prior_dist, prior_dist_for_intercept
  #include "weights_offset.stan"  // declares has_weights, weights, has_offset, offset
  // declares prior_{mean, scale, df}, prior_{mean, scale, df}_for_intercept, prior_scale_for dispersion
  #include "hyperparameters.stan"
  // declares t, p[t], l[t], q, len_theta_L, shape, scale, {len_}concentration, {len_}regularization
  #include "glmer_stuff.stan"  
  #include "glmer_stuff2.stan" // declares num_not_zero, w, v, u
  int<lower=0,upper=10> SSfun; // nonlinear function indicator, 0 for identity
  vector[SSfun > 0  ? len_y : 0] input;
  vector[SSfun == 5 ? len_y : 0] Dose;
}
transformed data {
<<<<<<< HEAD
  vector[len_y * (family == 3)] sqrt_y;
  vector[len_y * (family == 3)] log_y;
  real sum_log_y;
  #include "tdata_glm.stan"// defines hs, len_z_T, len_var_group, delta, pos, t_{any, all}_124
  if      (family == 1) sum_log_y = not_a_number();
  else if (family == 2) sum_log_y = sum(log(y));
  else {
    for (n in 1:len_y) sqrt_y[n] = sqrt(y[n]);
=======
  vector[family == 3 ? N : 0] sqrt_y;
  vector[family == 3 ? N : 0] log_y;
  real sum_log_y = family == 1 ? not_a_number() : sum(log(y));
  #include "tdata_glm.stan"// defines hs, len_z_T, len_var_group, delta, pos, t_{any, all}_124
  if (family == 3) {
    sqrt_y = sqrt(y);
>>>>>>> d291328f
    log_y = log(y);
  }
}
parameters {
  real<lower=(family == 1 || link == 2 ? negative_infinity() : 0.0)> gamma[has_intercept];
  #include "parameters_glm.stan" // declares z_beta, global, local, z_b, z_T, rho, zeta, tau
  real<lower=0> dispersion_unscaled; // interpretation depends on family!
}
transformed parameters {
  real dispersion;
  #include "tparameters_glm.stan" // defines beta, b, theta_L
  
  if (prior_dist_for_dispersion == 0)
    dispersion = dispersion_unscaled;
  else {
    dispersion = prior_scale_for_dispersion * dispersion_unscaled;
    if (prior_dist_for_dispersion <= 2) // normal or student_t
      dispersion = dispersion + prior_mean_for_dispersion;
  }
    
  if (t > 0) {
    theta_L = make_theta_L(len_theta_L, p, 
                            dispersion, tau, scale, zeta, rho, z_T);
    b = make_b(z_b, theta_L, p, l);
  }
}
model {
  #include "make_eta.stan" // defines eta
  if (t > 0) eta = eta + csr_matrix_times_vector(N, q, w, v, u, b);
  if (has_intercept == 1) {
    if (family == 1 || link == 2) eta = eta + gamma[1];
    else eta = eta - min(eta) + gamma[1];
  }
  else {
    #include "eta_no_intercept.stan" // shifts eta
  }
  
  if (SSfun > 0) { // nlmer
    matrix[len_y, K] P;
    P = reshape(eta, len_y, K);
    if (SSfun < 5) {
      if (SSfun <= 2) {
        if (SSfun == 1) target += normal_lpdf(y | SS_asymp(input, P), dispersion);
        else target += normal_lpdf(y | SS_asympOff(input, P), dispersion);
      }
      else if (SSfun == 3) target += normal_lpdf(y | SS_asympOrig(input, P), dispersion);
      else target += normal_lpdf(y | SS_biexp(input, P), dispersion);
    }
    else {
      if (SSfun <= 7) {
        if (SSfun == 5) target += normal_lpdf(y | SS_fol(Dose, input, P), dispersion);
        else if (SSfun == 6) target += normal_lpdf(y | SS_fpl(input, P), dispersion);
        else target += normal_lpdf(y | SS_gompertz(input, P), dispersion);
      }
      else {
        if (SSfun == 8) target += normal_lpdf(y | SS_logis(input, P), dispersion);
        else if (SSfun == 9) target += normal_lpdf(y | SS_micmen(input, P), dispersion);
        else target += normal_lpdf(y | SS_weibull(input, P), dispersion);
      }
    }
  }
  else if (has_weights == 0 && prior_PD == 0) { // unweighted log-likelihoods
    if (family == 1) {
      if (link == 1) 
        target += normal_lpdf(y | eta, dispersion);
      else if (link == 2) 
        target += normal_lpdf(y | exp(eta), dispersion);
      else 
        target += normal_lpdf(y | divide_real_by_vector(1, eta), dispersion);
      // divide_real_by_vector() is defined in common_functions.stan
    }
    else if (family == 2) {
      target += GammaReg(y, eta, dispersion, link, sum_log_y);
    }
    else {
      target += inv_gaussian(y, linkinv_inv_gaussian(eta, link), 
                             dispersion, sum_log_y, sqrt_y);
    }
  }
  else if (prior_PD == 0) { // weighted log-likelihoods
    vector[N] summands;
    if (family == 1) summands = pw_gauss(y, eta, dispersion, link);
    else if (family == 2) summands = pw_gamma(y, eta, dispersion, link);
    else summands = pw_inv_gaussian(y, eta, dispersion, link, log_y, sqrt_y);
    target += dot_product(weights, summands);
  }

  // Log-priors
  if (prior_dist_for_dispersion > 0 && prior_scale_for_dispersion > 0) {
    if (prior_dist_for_dispersion == 1)
      target += normal_lpdf(dispersion_unscaled | 0, 1);
    else if (prior_dist_for_dispersion == 2)
      target += student_t_lpdf(dispersion_unscaled | 
                               prior_df_for_dispersion, 0, 1);
    else 
     target += exponential_lpdf(dispersion_unscaled | 1);
  }
    
  #include "priors_glm.stan" // increments target()
  if (t > 0) decov_lp(z_b, z_T, rho, zeta, tau, 
                      regularization, delta, shape, t, p);
}
generated quantities {
  real alpha[has_intercept];
  real mean_PPD = 0;
  if (has_intercept == 1) {
    if (dense_X) alpha[1] = gamma[1] - dot_product(xbar, beta);
    else alpha[1] = gamma[1];
  }
  {
    #include "make_eta.stan" // defines eta
    if (t > 0) eta = eta + csr_matrix_times_vector(N, q, w, v, u, b);
    if (has_intercept == 1) {
      if (family == 1 || link == 2) eta = eta + gamma[1];
      else {
        real min_eta = min(eta);
        alpha[1] = alpha[1] - min_eta;
        eta = eta - min_eta + gamma[1];
      }
    }
    else {
      #include "eta_no_intercept.stan" // shifts eta
    }
    
    if (SSfun > 0) { // nlmer
      vector[len_y] eta_nlmer;
      matrix[len_y, K] P;      
      P = reshape(eta, len_y, K);
      if (SSfun < 5) {
        if (SSfun <= 2) {
          if (SSfun == 1) eta_nlmer = SS_asymp(input, P);
          else eta_nlmer = SS_asympOff(input, P);
        }
        else if (SSfun == 3) eta_nlmer = SS_asympOrig(input, P);
        else eta_nlmer = SS_biexp(input, P);
      }
      else {
        if (SSfun <= 7) {
          if (SSfun == 5) eta_nlmer = SS_fol(Dose, input, P);
          else if (SSfun == 6) eta_nlmer = SS_fpl(input, P);
          else eta_nlmer = SS_gompertz(input, P);
        }
        else {
          if (SSfun == 8) eta_nlmer = SS_logis(input, P);
          else if (SSfun == 9) eta_nlmer = SS_micmen(input, P);
          else eta_nlmer = SS_weibull(input, P);
        }
      }
      for (n in 1:len_y) mean_PPD = mean_PPD + normal_rng(eta_nlmer[n], dispersion);
    }
    else if (family == 1) {
      if (link > 1) eta = linkinv_gauss(eta, link);
      for (n in 1:len_y) mean_PPD = mean_PPD + normal_rng(eta[n], dispersion);
    }
    else if (family == 2) {
      if (link > 1) eta = linkinv_gamma(eta, link);
      for (n in 1:len_y) mean_PPD = mean_PPD + gamma_rng(dispersion, dispersion / eta[n]);
    }
    else if (family == 3) {
      if (link > 1) eta = linkinv_inv_gaussian(eta, link);
      for (n in 1:len_y) mean_PPD = mean_PPD + inv_gaussian_rng(eta[n], dispersion);
    }
    mean_PPD = mean_PPD / len_y;
  }
}<|MERGE_RESOLUTION|>--- conflicted
+++ resolved
@@ -4,208 +4,9 @@
 // GLM for a Gaussian, Gamma, or inverse Gaussian outcome
 functions {
   #include "common_functions.stan"
-<<<<<<< HEAD
-  #include "SSfunctions.stan"
-
+  #include "continuous_likelihoods.stan"
+  
   /** 
-   * Apply inverse link function to linear predictor
-   *
-   * @param eta Linear predictor vector
-   * @param link An integer indicating the link function
-   * @return A vector, i.e. inverse-link(eta)
-   */
-  vector linkinv_gauss(vector eta, int link) {
-    if (link < 1 || link > 3) reject("Invalid link");
-    if (link < 3)  // link = identity or log 
-      return eta;  // return eta for log link too bc will use lognormal
-    else {         // link = inverse
-      vector[rows(eta)] mu;
-      for(n in 1:rows(eta)) mu[n] = inv(eta[n]); 
-      return mu;
-    }
-  }
-  
-  /** 
-  * Apply inverse link function to linear predictor
-  *
-  * @param eta Linear predictor vector
-  * @param link An integer indicating the link function
-  * @return A vector, i.e. inverse-link(eta)
-  */
-  vector linkinv_gamma(vector eta, int link) {
-    if (link < 1 || link > 3) reject("Invalid link");
-    if (link == 1)  return eta;
-    else if (link == 2) return exp(eta);
-    else {
-      vector[rows(eta)] mu;
-      for(n in 1:rows(eta)) mu[n] = inv(eta[n]); 
-      return mu;
-    }
-  }
-  
-  /** 
-  * Apply inverse link function to linear predictor
-  *
-  * @param eta Linear predictor vector
-  * @param link An integer indicating the link function
-  * @return A vector, i.e. inverse-link(eta)
-  */
-  vector linkinv_inv_gaussian(vector eta, int link) {
-    if (link < 1 || link > 4) reject("Invalid link");
-    if (link == 1)  return eta;
-    else if (link == 2) return exp(eta);
-    else {
-      vector[rows(eta)] mu;
-      if (link == 3) for( n in 1:rows(eta)) mu[n] = inv(eta[n]);
-      else for (n in 1:rows(eta)) mu[n] = inv_sqrt(eta[n]);      
-      return mu;
-    }
-  }
-  
-  /** 
-  * Pointwise (pw) log-likelihood vector
-  *
-  * @param y The integer array corresponding to the outcome variable.
-  * @param link An integer indicating the link function
-  * @return A vector
-  */
-  vector pw_gauss(vector y, vector eta, real sigma, int link) {
-    vector[rows(eta)] ll;
-    if (link < 1 || link > 3) reject("Invalid link");
-    if (link == 2) // link = log
-      for (n in 1:rows(eta)) ll[n] = lognormal_lpdf(y[n] | eta[n], sigma);
-    else { // link = idenity or inverse
-      vector[rows(eta)] mu;
-      mu = linkinv_gauss(eta, link);
-      for (n in 1:rows(eta)) ll[n] = normal_lpdf(y[n] | mu[n], sigma);
-    }
-    return ll;
-  }
-  
-  real GammaReg(vector y, vector eta, real shape, 
-                int link, real sum_log_y) {
-    real ret;
-    if (link < 1 || link > 3) reject("Invalid link");
-    ret = rows(y) * (shape * log(shape) - lgamma(shape)) +
-      (shape - 1) * sum_log_y;
-    if (link == 2)      // link is log
-      ret = ret - shape * sum(eta) - shape * sum(y ./ exp(eta));
-    else if (link == 1) // link is identity
-      ret = ret - shape * sum(log(eta)) - shape * sum(y ./ eta);
-    else                // link is inverse
-      ret = ret + shape * sum(log(eta)) - shape * dot_product(eta, y);
-    return ret;
-  }
-  
-  /** 
-  * Pointwise (pw) log-likelihood vector
-  *
-  * @param y The integer array corresponding to the outcome variable.
-  * @param link An integer indicating the link function
-  * @return A vector
-  */
-  vector pw_gamma(vector y, vector eta, real shape, int link) {
-    vector[rows(eta)] ll;
-    if (link < 1 || link > 3) reject("Invalid link");
-    if (link == 3) { // link = inverse
-      for (n in 1:rows(eta)) {
-        ll[n] = gamma_lpdf(y[n] | shape, shape * eta[n]);
-      }
-    }
-    else if (link == 2) { // link = log
-      for (n in 1:rows(eta)) {
-        ll[n] = gamma_lpdf(y[n] | shape, shape / exp(eta[n]));
-      }
-    }
-    else { // link = identity
-      for (n in 1:rows(eta)) {
-        ll[n] = gamma_lpdf(y[n] | shape, shape / eta[n]);
-      }
-    }
-    return ll;
-  }
-  
-  /** 
-  * inverse Gaussian log-PDF (for data only, excludes constants)
-  *
-  * @param y The vector of outcomes
-  * @param eta The vector of linear predictors
-  * @param lambda A positive scalar nuisance parameter
-  * @param link An integer indicating the link function
-  * @return A scalar
-  */
-  real inv_gaussian(vector y, vector mu, real lambda, 
-                    real sum_log_y, vector sqrt_y) {
-    return 0.5 * rows(y) * log(lambda / (2 * pi())) - 
-      1.5 * sum_log_y - 
-      0.5 * lambda * dot_self( (y - mu) ./ (mu .* sqrt_y) );
-  }
-  
-  /** 
-  * Pointwise (pw) log-likelihood vector
-  *
-  * @param y The integer array corresponding to the outcome variable.
-  * @param eta The linear predictors
-  * @param lamba A positive scalar nuisance parameter
-  * @param link An integer indicating the link function
-  * @param log_y A precalculated vector of the log of y
-  * @param sqrt_y A precalculated vector of the square root of y
-  * @return A vector of log-likelihoods
-  */
-  vector pw_inv_gaussian(vector y, vector eta, real lambda, 
-                         int link, vector log_y, vector sqrt_y) {
-    vector[rows(y)] ll;
-    vector[rows(y)] mu;
-    if (link < 1 || link > 4) reject("Invalid link");
-    mu = linkinv_inv_gaussian(eta, link);
-    for (n in 1:rows(y))
-      ll[n] = -0.5 * lambda * square( (y[n] - mu[n]) / (mu[n] * sqrt_y[n]) );
-    ll = ll + 0.5 * log(lambda / (2 * pi())) - 1.5 * log_y;
-    return ll;
-  }
-  
-  /** 
-  * PRNG for the inverse Gaussian distribution
-  *
-  * Algorithm from wikipedia 
-  *
-  * @param mu The expectation
-  * @param lambda The dispersion
-  * @return A draw from the inverse Gaussian distribution
-  */
-  real inv_gaussian_rng(real mu, real lambda) {
-    real z;
-    real y;
-    real x;
-    real mu2;
-    mu2 = square(mu);
-    y = square(normal_rng(0,1));
-    z = uniform_rng(0,1);
-    x = mu + ( mu2 * y - mu * sqrt(4 * mu * lambda * y + mu2 * square(y)) )
-      / (2 * lambda);
-    if (z <= (mu / (mu + x))) return x;
-    else return mu2 / x;
-  }
-
-  matrix reshape(vector x, int Rows, int Cols) {
-    matrix[Rows, Cols] out;
-    int pos;
-    if (rows(x) != Rows * Cols)
-      reject("x is the wrong length");
-    pos = 1;
-    for (r in 1:Rows) for (c in 1:Cols) {
-      out[r,c] = x[pos];
-      pos = pos + 1;
-    }
-    return out;
-  }
-  
-  /** 
-=======
-  #include "continuous_likelihoods.stan"
-  
-  /** 
->>>>>>> d291328f
   * test function for csr_matrix_times_vector
   *
   * @param m Integer number of rows
@@ -238,23 +39,12 @@
   vector[SSfun == 5 ? len_y : 0] Dose;
 }
 transformed data {
-<<<<<<< HEAD
-  vector[len_y * (family == 3)] sqrt_y;
-  vector[len_y * (family == 3)] log_y;
-  real sum_log_y;
-  #include "tdata_glm.stan"// defines hs, len_z_T, len_var_group, delta, pos, t_{any, all}_124
-  if      (family == 1) sum_log_y = not_a_number();
-  else if (family == 2) sum_log_y = sum(log(y));
-  else {
-    for (n in 1:len_y) sqrt_y[n] = sqrt(y[n]);
-=======
   vector[family == 3 ? N : 0] sqrt_y;
   vector[family == 3 ? N : 0] log_y;
   real sum_log_y = family == 1 ? not_a_number() : sum(log(y));
   #include "tdata_glm.stan"// defines hs, len_z_T, len_var_group, delta, pos, t_{any, all}_124
   if (family == 3) {
     sqrt_y = sqrt(y);
->>>>>>> d291328f
     log_y = log(y);
   }
 }
