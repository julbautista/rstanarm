#include "Columbia_copyright.stan"
#include "license.stan" // GPL3+

// GLM for a Gaussian, Gamma, inverse Gaussian, or Beta outcome
functions {
  #include "common_functions.stan"
  #include "continuous_likelihoods.stan"
  #include "SSfunctions.stan"
  
  /** 
  * test function for csr_matrix_times_vector
  *
  * @param m Integer number of rows
  * @param n Integer number of columns
  * @param w Vector (see reference manual)
  * @param v Integer array (see reference manual)
  * @param u Integer array (see reference manual)
  * @param b Vector that is multiplied from the left by the CSR matrix
  * @return A vector that is the product of the CSR matrix and b
  */
  vector test_csr_matrix_times_vector(int m, int n, vector w, 
                                      int[] v, int[] u, vector b) {
    return csr_matrix_times_vector(m, n, w, v, u, b); 
  }
  
}
data {
  #include "NKX.stan"      // declares N, K, X, xbar, dense_X, nnz_x, w_x, v_x, u_x
<<<<<<< HEAD
  int<lower=0> len_y;      // length of y
  vector[len_y] y;         // continuous outcome
=======
  real lb_y; // lower bound on y
  real<lower=lb_y> ub_y; // upper bound on y
  vector<lower=lb_y, upper=ub_y>[N] y; // continuous outcome
>>>>>>> 8ae438f9
  #include "data_glm.stan" // declares prior_PD, has_intercept, family, link, prior_dist, prior_dist_for_intercept
  #include "weights_offset.stan"  // declares has_weights, weights, has_offset, offset
  // declares prior_{mean, scale, df}, prior_{mean, scale, df}_for_intercept, prior_{mean, scale, df}_for_aux
  #include "hyperparameters.stan"
  // declares t, p[t], l[t], q, len_theta_L, shape, scale, {len_}concentration, {len_}regularization
  #include "glmer_stuff.stan"  
  #include "glmer_stuff2.stan" // declares num_not_zero, w, v, u
<<<<<<< HEAD
  int<lower=0,upper=10> SSfun; // nonlinear function indicator, 0 for identity
  vector[SSfun > 0  ? len_y : 0] input;
  vector[SSfun == 5 ? len_y : 0] Dose;
=======
  #include "data_betareg.stan"
>>>>>>> 8ae438f9
}
transformed data {
  vector[family == 3 ? len_y : 0] sqrt_y;
  vector[family == 3 ? len_y : 0] log_y;
  real sum_log_y = family == 1 ? not_a_number() : sum(log(y));
  int<lower=1> V[special_case ? t : 0, N] = make_V(N, special_case ? t : 0, v);
  int<lower=0> hs_z;                  // for tdata_betareg.stan
  #include "tdata_glm.stan"// defines hs, len_z_T, len_var_group, delta, is_continuous, pos
  #include "tdata_betareg.stan" // defines hs_z
  is_continuous = 1;

  if (family == 3) {
    sqrt_y = sqrt(y);
    log_y = log(y);
  }
}
parameters {
  real<lower=((family == 1 || link == 2) || (family == 4 && link == 5) ? negative_infinity() : 0.0), 
       upper=((family == 4 && link == 5) ? 0.0 : positive_infinity())> gamma[has_intercept];
  #include "parameters_glm.stan" // declares z_beta, global, local, z_b, z_T, rho, zeta, tau
<<<<<<< HEAD
  real<lower=0> dispersion_unscaled; // interpretation depends on family!
=======
  real<lower=0> aux_unscaled; # interpretation depends on family!
  #include "parameters_betareg.stan"
>>>>>>> 8ae438f9
}
transformed parameters {
  // aux has to be defined first in the hs case
  real aux = prior_dist_for_aux == 0 ? aux_unscaled : (prior_dist_for_aux <= 2 ? 
             prior_scale_for_aux * aux_unscaled + prior_mean_for_aux :
             prior_scale_for_aux * aux_unscaled);
  vector[z_dim] omega; // used in tparameters_betareg.stan             
  #include "tparameters_glm.stan" // defines beta, b, theta_L
  #include "tparameters_betareg.stan"
  
  if (prior_dist_for_aux == 0) // none
    aux = aux_unscaled;
  else {
    aux = prior_scale_for_aux * aux_unscaled;
    if (prior_dist_for_aux <= 2) // normal or student_t
      aux = aux + prior_mean_for_aux;
  }

  if (t > 0) {
    if (special_case == 1) {
      int start = 1;
      theta_L = tau * aux;
      if (t == 1) b = theta_L[1] * z_b;
      else for (i in 1:t) {
        int end = start + l[i] - 1;
        b[start:end] = theta_L[i] * z_b[start:end];
        start = end + 1;
      }
    }
    else {
      theta_L = make_theta_L(len_theta_L, p, 
                             aux, tau, scale, zeta, rho, z_T);
      b = make_b(z_b, theta_L, p, l);
    }
  }
}
model {
  vector[N] eta_z; // beta regression linear predictor for phi
  #include "make_eta.stan" // defines eta
  if (t > 0) {
    #include "eta_add_Zb.stan"    
  }
  if (has_intercept == 1) {
    if ((family == 1 || link == 2) || (family == 4 && link != 5)) eta = eta + gamma[1];
    else if (family == 4 && link == 5) eta = eta - max(eta) + gamma[1];
    else eta = eta - min(eta) + gamma[1];
  }
  else {
    #include "eta_no_intercept.stan" // shifts eta
  }
  
<<<<<<< HEAD
  if (SSfun > 0) { // nlmer
    matrix[len_y, K] P;
    P = reshape(eta, len_y, K);
    if (SSfun < 5) {
      if (SSfun <= 2) {
        if (SSfun == 1) target += normal_lpdf(y | SS_asymp(input, P), dispersion);
        else target += normal_lpdf(y | SS_asympOff(input, P), dispersion);
      }
      else if (SSfun == 3) target += normal_lpdf(y | SS_asympOrig(input, P), dispersion);
      else {
        for (i in 1:len_y) P[i,1] = P[i,1] + exp(P[i,3]); // ordering constraint
        target += normal_lpdf(y | SS_biexp(input, P), dispersion);
      }
    }
    else {
      if (SSfun <= 7) {
        if (SSfun == 5) target += normal_lpdf(y | SS_fol(Dose, input, P), dispersion);
        else if (SSfun == 6) target += normal_lpdf(y | SS_fpl(input, P), dispersion);
        else target += normal_lpdf(y | SS_gompertz(input, P), dispersion);
      }
      else {
        if (SSfun == 8) target += normal_lpdf(y | SS_logis(input, P), dispersion);
        else if (SSfun == 9) target += normal_lpdf(y | SS_micmen(input, P), dispersion);
        else target += normal_lpdf(y | SS_weibull(input, P), dispersion);
      }
    }
  }
  else if (has_weights == 0 && prior_PD == 0) { // unweighted log-likelihoods
=======
  #include "make_eta_z.stan"  // linear predictor in stan_betareg 
  // adjust eta_z according to links
  if (has_intercept_z == 1) {
    if (link_phi > 1) {
      eta_z = eta_z - min(eta_z) + gamma_z[1];
    }
    else {
      eta_z = eta_z + gamma_z[1];
    }
  }
  else { // has_intercept_z == 0
    #include "eta_z_no_intercept.stan"
  }

  // Log-likelihood 
  if (has_weights == 0 && prior_PD == 0) { // unweighted log-likelihoods
>>>>>>> 8ae438f9
    if (family == 1) {
      if (link == 1) 
        target += normal_lpdf(y | eta, aux);
      else if (link == 2) 
        target += normal_lpdf(y | exp(eta), aux);
      else 
        target += normal_lpdf(y | divide_real_by_vector(1, eta), aux);
      // divide_real_by_vector() is defined in common_functions.stan
    }
    else if (family == 2) {
      target += GammaReg(y, eta, aux, link, sum_log_y);
    }
    else if (family == 3) {
      target += inv_gaussian(y, linkinv_inv_gaussian(eta, link), 
                             aux, sum_log_y, sqrt_y);
    }
    else if (family == 4 && link_phi == 0) {
      vector[N] mu;
      mu = linkinv_beta(eta, link);
      target += beta_lpdf(y | mu * aux, (1 - mu) * aux);
    }
    else if (family == 4 && link_phi > 0) {
      vector[N] mu;
      vector[N] mu_z;
      mu = linkinv_beta(eta, link);
      mu_z = linkinv_beta_z(eta_z, link_phi);
      target += beta_lpdf(y | rows_dot_product(mu, mu_z), 
                          rows_dot_product((1 - mu) , mu_z));
    }
  }
  else if (prior_PD == 0) { // weighted log-likelihoods
    vector[N] summands;
    if (family == 1) summands = pw_gauss(y, eta, aux, link);
    else if (family == 2) summands = pw_gamma(y, eta, aux, link);
    else if (family == 3) summands = pw_inv_gaussian(y, eta, aux, link, log_y, sqrt_y);
    else if (family == 4 && link_phi == 0) summands = pw_beta(y, eta, aux, link);
    else if (family == 4 && link_phi > 0) summands = pw_beta_z(y, eta, eta_z, link, link_phi);
    target += dot_product(weights, summands);
  }

  // Log-priors
  if (prior_dist_for_aux > 0 && prior_scale_for_aux > 0) {
    if (prior_dist_for_aux == 1)
      target += normal_lpdf(aux_unscaled | 0, 1);
    else if (prior_dist_for_aux == 2)
      target += student_t_lpdf(aux_unscaled | prior_df_for_aux, 0, 1);
    else 
     target += exponential_lpdf(aux_unscaled | 1);
  }
    
  #include "priors_glm.stan" // increments target()
  #include "priors_betareg.stan"
  if (t > 0) decov_lp(z_b, z_T, rho, zeta, tau, 
                      regularization, delta, shape, t, p);
}
generated quantities {
  real alpha[has_intercept];
  real omega_int[has_intercept_z];
  real mean_PPD = 0;
  if (has_intercept == 1) {
    if (dense_X) alpha[1] = gamma[1] - dot_product(xbar, beta);
    else alpha[1] = gamma[1];
  }
  if (has_intercept_z == 1) { 
    omega_int[1] = gamma_z[1] - dot_product(zbar, omega);  // adjust betareg intercept 
  }
  {
    real nan_count; // for the beta_rng underflow issue
    real yrep; // pick up value to test for the beta_rng underflow issue
    vector[N] eta_z;
    #include "make_eta.stan" // defines eta
    nan_count = 0;
    if (t > 0) {
      #include "eta_add_Zb.stan"
    }
    if (has_intercept == 1) {
      if ((family == 1 || link == 2) || (family == 4 && link != 5)) eta = eta + gamma[1];
      else if (family == 4 && link == 5) {
        real max_eta;
        max_eta = max(eta);
        alpha[1] = alpha[1] - max_eta;
        eta = eta - max_eta + gamma[1];
      }
      else {
        real min_eta = min(eta);
        alpha[1] = alpha[1] - min_eta;
        eta = eta - min_eta + gamma[1];
      }
    }
    else {
      #include "eta_no_intercept.stan" // shifts eta
    }
    
<<<<<<< HEAD
    if (SSfun > 0) { // nlmer
      vector[len_y] eta_nlmer;
      matrix[len_y, K] P;      
      P = reshape(eta, len_y, K);
      if (SSfun < 5) {
        if (SSfun <= 2) {
          if (SSfun == 1) eta_nlmer = SS_asymp(input, P);
          else eta_nlmer = SS_asympOff(input, P);
        }
        else if (SSfun == 3) eta_nlmer = SS_asympOrig(input, P);
        else eta_nlmer = SS_biexp(input, P);
      }
      else {
        if (SSfun <= 7) {
          if (SSfun == 5) eta_nlmer = SS_fol(Dose, input, P);
          else if (SSfun == 6) eta_nlmer = SS_fpl(input, P);
          else eta_nlmer = SS_gompertz(input, P);
        }
        else {
          if (SSfun == 8) eta_nlmer = SS_logis(input, P);
          else if (SSfun == 9) eta_nlmer = SS_micmen(input, P);
          else eta_nlmer = SS_weibull(input, P);
        }
      }
      for (n in 1:len_y) mean_PPD = mean_PPD + normal_rng(eta_nlmer[n], dispersion);
    }
    else if (family == 1) {
      if (link > 1) eta = linkinv_gauss(eta, link);
      for (n in 1:len_y) mean_PPD = mean_PPD + normal_rng(eta[n], dispersion);
    }
    else if (family == 2) {
      if (link > 1) eta = linkinv_gamma(eta, link);
      for (n in 1:len_y) mean_PPD = mean_PPD + gamma_rng(dispersion, dispersion / eta[n]);
    }
    else if (family == 3) {
      if (link > 1) eta = linkinv_inv_gaussian(eta, link);
      for (n in 1:len_y) mean_PPD = mean_PPD + inv_gaussian_rng(eta[n], dispersion);
    }
    mean_PPD = mean_PPD / len_y;
=======
    #include "make_eta_z.stan"
    // adjust eta_z according to links
    if (has_intercept_z == 1) {
      if (link_phi > 1) {
        omega_int[1] = omega_int[1] - min(eta_z);
        eta_z = eta_z - min(eta_z) + gamma_z[1];
      }
      else {
        eta_z = eta_z + gamma_z[1];
      }
    }
    else { // has_intercept_z == 0
      #include "eta_z_no_intercept.stan"
    }
    
    if (family == 1) {
      if (link > 1) eta = linkinv_gauss(eta, link);
      for (n in 1:N) mean_PPD = mean_PPD + normal_rng(eta[n], aux);
    }
    else if (family == 2) {
      if (link > 1) eta = linkinv_gamma(eta, link);
      for (n in 1:N) mean_PPD = mean_PPD + gamma_rng(aux, aux / eta[n]);
    }
    else if (family == 3) {
      if (link > 1) eta = linkinv_inv_gaussian(eta, link);
      for (n in 1:N) mean_PPD = mean_PPD + inv_gaussian_rng(eta[n], aux);
    }
    else if (family == 4 && link_phi == 0) { 
      eta = linkinv_beta(eta, link);
      for (n in 1:N) 
        mean_PPD = mean_PPD + beta_rng(eta[n] * aux, (1 - eta[n]) * aux);
    }
    else if (family == 4 && link_phi > 0) {
      eta = linkinv_beta(eta, link);
      eta_z = linkinv_beta_z(eta_z, link_phi);
      for (n in 1:N) {
        yrep = beta_rng(eta[n] * eta_z[n], (1 - eta[n]) * eta_z[n]);
          if (is_nan(yrep) == 1) {
            mean_PPD = mean_PPD;
            nan_count = nan_count + 1;
          }
          else if (is_nan(yrep) == 0) {
            mean_PPD = mean_PPD + yrep; 
          }
      }
    }
    if (family == 4 && link_phi > 0) {
      mean_PPD = mean_PPD / (N - nan_count);
    }
    else {
      mean_PPD = mean_PPD / N;
    }
>>>>>>> 8ae438f9
  }
}<|MERGE_RESOLUTION|>--- conflicted
+++ resolved
@@ -26,14 +26,10 @@
 }
 data {
   #include "NKX.stan"      // declares N, K, X, xbar, dense_X, nnz_x, w_x, v_x, u_x
-<<<<<<< HEAD
   int<lower=0> len_y;      // length of y
-  vector[len_y] y;         // continuous outcome
-=======
   real lb_y; // lower bound on y
   real<lower=lb_y> ub_y; // upper bound on y
-  vector<lower=lb_y, upper=ub_y>[N] y; // continuous outcome
->>>>>>> 8ae438f9
+  vector<lower=lb_y, upper=ub_y>[len_y] y; // continuous outcome
   #include "data_glm.stan" // declares prior_PD, has_intercept, family, link, prior_dist, prior_dist_for_intercept
   #include "weights_offset.stan"  // declares has_weights, weights, has_offset, offset
   // declares prior_{mean, scale, df}, prior_{mean, scale, df}_for_intercept, prior_{mean, scale, df}_for_aux
@@ -41,19 +37,16 @@
   // declares t, p[t], l[t], q, len_theta_L, shape, scale, {len_}concentration, {len_}regularization
   #include "glmer_stuff.stan"  
   #include "glmer_stuff2.stan" // declares num_not_zero, w, v, u
-<<<<<<< HEAD
+  #include "data_betareg.stan"
   int<lower=0,upper=10> SSfun; // nonlinear function indicator, 0 for identity
   vector[SSfun > 0  ? len_y : 0] input;
   vector[SSfun == 5 ? len_y : 0] Dose;
-=======
-  #include "data_betareg.stan"
->>>>>>> 8ae438f9
 }
 transformed data {
   vector[family == 3 ? len_y : 0] sqrt_y;
   vector[family == 3 ? len_y : 0] log_y;
   real sum_log_y = family == 1 ? not_a_number() : sum(log(y));
-  int<lower=1> V[special_case ? t : 0, N] = make_V(N, special_case ? t : 0, v);
+  int<lower=1> V[special_case ? t : 0, len_y] = make_V(len_y, special_case ? t : 0, v);
   int<lower=0> hs_z;                  // for tdata_betareg.stan
   #include "tdata_glm.stan"// defines hs, len_z_T, len_var_group, delta, is_continuous, pos
   #include "tdata_betareg.stan" // defines hs_z
@@ -68,12 +61,8 @@
   real<lower=((family == 1 || link == 2) || (family == 4 && link == 5) ? negative_infinity() : 0.0), 
        upper=((family == 4 && link == 5) ? 0.0 : positive_infinity())> gamma[has_intercept];
   #include "parameters_glm.stan" // declares z_beta, global, local, z_b, z_T, rho, zeta, tau
-<<<<<<< HEAD
-  real<lower=0> dispersion_unscaled; // interpretation depends on family!
-=======
   real<lower=0> aux_unscaled; # interpretation depends on family!
   #include "parameters_betareg.stan"
->>>>>>> 8ae438f9
 }
 transformed parameters {
   // aux has to be defined first in the hs case
@@ -125,7 +114,6 @@
     #include "eta_no_intercept.stan" // shifts eta
   }
   
-<<<<<<< HEAD
   if (SSfun > 0) { // nlmer
     matrix[len_y, K] P;
     P = reshape(eta, len_y, K);
@@ -154,7 +142,7 @@
     }
   }
   else if (has_weights == 0 && prior_PD == 0) { // unweighted log-likelihoods
-=======
+
   #include "make_eta_z.stan"  // linear predictor in stan_betareg 
   // adjust eta_z according to links
   if (has_intercept_z == 1) {
@@ -171,7 +159,6 @@
 
   // Log-likelihood 
   if (has_weights == 0 && prior_PD == 0) { // unweighted log-likelihoods
->>>>>>> 8ae438f9
     if (family == 1) {
       if (link == 1) 
         target += normal_lpdf(y | eta, aux);
@@ -264,8 +251,22 @@
     else {
       #include "eta_no_intercept.stan" // shifts eta
     }
+
+    #include "make_eta_z.stan"
+    // adjust eta_z according to links
+    if (has_intercept_z == 1) {
+      if (link_phi > 1) {
+        omega_int[1] = omega_int[1] - min(eta_z);
+        eta_z = eta_z - min(eta_z) + gamma_z[1];
+      }
+      else {
+        eta_z = eta_z + gamma_z[1];
+      }
+    }
+    else { // has_intercept_z == 0
+      #include "eta_z_no_intercept.stan"
+    }
     
-<<<<<<< HEAD
     if (SSfun > 0) { // nlmer
       vector[len_y] eta_nlmer;
       matrix[len_y, K] P;      
@@ -303,35 +304,6 @@
     else if (family == 3) {
       if (link > 1) eta = linkinv_inv_gaussian(eta, link);
       for (n in 1:len_y) mean_PPD = mean_PPD + inv_gaussian_rng(eta[n], dispersion);
-    }
-    mean_PPD = mean_PPD / len_y;
-=======
-    #include "make_eta_z.stan"
-    // adjust eta_z according to links
-    if (has_intercept_z == 1) {
-      if (link_phi > 1) {
-        omega_int[1] = omega_int[1] - min(eta_z);
-        eta_z = eta_z - min(eta_z) + gamma_z[1];
-      }
-      else {
-        eta_z = eta_z + gamma_z[1];
-      }
-    }
-    else { // has_intercept_z == 0
-      #include "eta_z_no_intercept.stan"
-    }
-    
-    if (family == 1) {
-      if (link > 1) eta = linkinv_gauss(eta, link);
-      for (n in 1:N) mean_PPD = mean_PPD + normal_rng(eta[n], aux);
-    }
-    else if (family == 2) {
-      if (link > 1) eta = linkinv_gamma(eta, link);
-      for (n in 1:N) mean_PPD = mean_PPD + gamma_rng(aux, aux / eta[n]);
-    }
-    else if (family == 3) {
-      if (link > 1) eta = linkinv_inv_gaussian(eta, link);
-      for (n in 1:N) mean_PPD = mean_PPD + inv_gaussian_rng(eta[n], aux);
     }
     else if (family == 4 && link_phi == 0) { 
       eta = linkinv_beta(eta, link);
@@ -356,8 +328,7 @@
       mean_PPD = mean_PPD / (N - nan_count);
     }
     else {
-      mean_PPD = mean_PPD / N;
-    }
->>>>>>> 8ae438f9
+      mean_PPD = mean_PPD / len_y;
+    }
   }
 }