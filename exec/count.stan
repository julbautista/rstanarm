--- conflicted
+++ resolved
@@ -19,12 +19,8 @@
 }
 transformed data{
   real poisson_max = pow(2.0, 30.0);
-<<<<<<< HEAD
-  #include "tdata_glm.stan"// defines hs, len_z_T, len_var_group, delta, is_continuous, pos
-=======
   int<lower=1> V[t, N] = make_V(N, t, v);
   #include "tdata_glm.stan"// defines hs, len_z_T, len_var_group, delta, pos
->>>>>>> 7ac72c15
 }
 parameters {
   real<lower=(link == 1 ? negative_infinity() : 0.0)> gamma[has_intercept];
@@ -45,15 +41,6 @@
   }
  
   if (t > 0) {
-<<<<<<< HEAD
-    if (family == 1)
-      theta_L = make_theta_L(len_theta_L, p, 1.0,
-                              tau, scale, zeta, rho, z_T);
-    else
-      theta_L = make_theta_L(len_theta_L, p, aux,
-                              tau, scale, zeta, rho, z_T);
-    b = make_b(z_b, theta_L, p, l);
-=======
     if (special_case == 1) {
       int start = 1;
       theta_L = tau;
@@ -73,7 +60,6 @@
                                tau, scale, zeta, rho, z_T);
       b = make_b(z_b, theta_L, p, l);
     }
->>>>>>> 7ac72c15
   }
 }
 model {
