--- conflicted
+++ resolved
@@ -120,7 +120,6 @@
   
   //---- Log priors
 
-<<<<<<< HEAD
   #include "priors_mvmer.stan" // increments target with mvmer priors
   beta_lp(e_z_beta, e_prior_dist, e_prior_scale, e_prior_df, 
           e_global_prior_df, e_local, e_global, e_mix, e_ool);
@@ -131,20 +130,6 @@
   if (e_has_intercept == 1) 
     gamma_lp(e_gamma[1], e_prior_dist_for_intercept, e_prior_mean_for_intercept, 
              e_prior_scale_for_intercept, e_prior_df_for_intercept);     
-=======
-	#include "priors_mvmer.stan" // increments target with mvmer priors
-	beta_lp(e_z_beta, e_prior_dist, e_prior_scale, e_prior_df, 
-					e_global_prior_df, e_local, e_global, e_mix, e_ool,
-					e_slab_df, e_caux);
-	beta_lp(a_z_beta, a_prior_dist, a_prior_scale, a_prior_df, 
-					a_global_prior_df, a_local, a_global, a_mix, a_ool,
-					a_slab_df, a_caux);
-	basehaz_lp(e_aux_unscaled, e_prior_dist_for_aux, 
-						 e_prior_scale_for_aux, e_prior_df_for_aux);
-	if (e_has_intercept == 1) 
-		gamma_lp(e_gamma[1], e_prior_dist_for_intercept, e_prior_mean_for_intercept, 
-						 e_prior_scale_for_intercept, e_prior_df_for_intercept);     
->>>>>>> 3ba54121
 }
 generated quantities {
   real e_alpha; // transformed intercept for event submodel 
