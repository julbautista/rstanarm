<<<<<<< HEAD
   // !!! Be careful that indexing of has_assoc matches stan_jm file
   for (m in 1:M) {

      // etavalue and any interactions
      mark2 = mark2 + 1; // count even if assoc type isn't used
      if (has_assoc[1,m] == 1) { // etavalue
        mark = mark + 1;
	      e_eta_q = e_eta_q + a_beta[mark] * y_eta_qwide[m];
      }	
      if (has_assoc[9,m] == 1) { // etavalue*data
  	    int tmp;
  	    int j_shift;
  	    if (mark2 == 1) j_shift = 0;
  	    else j_shift = sum(a_K_data[1:(mark2-1)]);
  	    tmp = a_K_data[mark2];  
        for (j in 1:tmp) {
          int sel;
          sel = j_shift + j;
=======
    // !!! Be careful that indexing of has_assoc matches stan_jm file
   
    for (m in 1:M) {

      //----- etavalue or etaslope, and any interactions     

      if (has_assoc[1,m]  == 1 || // etavalue
          has_assoc[9,m]  == 1 || // etavalue * data
          has_assoc[13,m] == 1 || // etavalue * etavalue
          has_assoc[14,m] == 1 || // etavalue * muvalue 
          has_assoc[2,m]  == 1 || // etaslope
          has_assoc[10,m] == 1) { // etaslope * data
          
        // declare and define eta at quadpoints for submodel m  
        vector[nrow_y_Xq[m]] eta_tmp;
        eta_tmp = add_intercept( // adds intercept to eta
          y_eta_q, m, idx_q, has_intercept, has_intercept_nob, 
          has_intercept_lob, has_intercept_upb, gamma_nob, 
          gamma_lob, gamma_upb, xbar, beta, KM);

        // add etavalue and any interactions to event submodel eta
        mark2 = mark2 + 1; // count even if assoc type isn't used
        if (has_assoc[1,m] == 1) { // etavalue
          vector[nrow_e_Xq] val;    
          if (has_clust[m] == 1) 
            val = csr_matrix_times_vector(
              nrow_e_Xq, nrow_y_Xq[m], clust_w, clust_v, clust_u, eta_tmp);
          else val = eta_tmp;
>>>>>>> 973d8c8d
          mark = mark + 1;
  	      e_eta_q = e_eta_q + a_beta[mark] * (val - a_xbar[mark]);
        }	
        if (has_assoc[9,m] == 1) { // etavalue*data
    	    int tmp = a_K_data[mark2];
    	    int j_shift = (mark2 == 1) ? 0 : sum(a_K_data[1:(mark2-1)]);
          for (j in 1:tmp) {
            vector[nrow_e_Xq] val;
            int sel = j_shift + j;
            if (has_clust[m] == 1) 
              val = csr_matrix_times_vector(
                nrow_e_Xq, nrow_y_Xq[m], clust_w, clust_v, clust_u, 
                (eta_tmp .* y_Xq_data[idx_q[m,1]:idx_q[m,2], sel]));
            else val = eta_tmp .* y_Xq_data[idx_q[m,1]:idx_q[m,2], sel];
            mark = mark + 1;
            e_eta_q = e_eta_q + a_beta[mark] * (val - a_xbar[mark]);
          }
        }
<<<<<<< HEAD
      }
      mark3 = mark3 + 1; // count even if assoc type isn't used
      if (has_assoc[13,m] == 1) { // etavalue*etavalue
        for (j in 1:size_which_interactions[mark3]) { 
          int sel;
    	    int j_shift;
     	    if (mark3 == 1) j_shift = 0;
    	    else j_shift = sum(size_which_interactions[1:(mark3-1)]);
    	    sel = which_interactions[j+j_shift];
  	      mark = mark + 1;
          e_eta_q = e_eta_q + (y_eta_qwide[m] .* y_eta_qwide[sel]) * a_beta[mark];  
       }
      }
      mark3 = mark3 + 1; // count even if assoc type isn't used
      if (has_assoc[14,m] == 1) { // etavalue*muvalue
        for (j in 1:size_which_interactions[mark3]) { 
  	      int sel;
    	    int j_shift;
    	    if (mark3 == 1) j_shift = 0;
    	    else j_shift = sum(size_which_interactions[1:(mark3-1)]);
    	    sel = which_interactions[j+j_shift];
  	      mark = mark + 1;
          e_eta_q = e_eta_q + (y_eta_qwide[m] .* y_qwide[sel]) * a_beta[mark];  
        }
      }
      
      // etaslope and any interactions
      mark2 = mark2 + 1;
      if ((has_assoc[2,m] == 1) || (has_assoc[10,m] == 1)) {
        vector[nrow_y_Xq] dydt_eta_q;
        dydt_eta_q = (y_eta_qwide_eps[m] - y_eta_qwide[m]) / eps;
        if (has_assoc[2,m] == 1) { // etaslope
          mark = mark + 1;
          e_eta_q = e_eta_q + a_beta[mark] * dydt_eta_q;
        }
        if (has_assoc[10,m] == 1) { // etaslope*data
    	    int tmp;
    	    int j_shift;
    	    if (mark2 == 1) j_shift = 0;
    	    else j_shift = sum(a_K_data[1:(mark2-1)]);
    	    tmp = a_K_data[mark2];  
          for (j in 1:tmp) {
            int sel;
            sel = j_shift + j;
=======
        mark3 = mark3 + 1; // count even if assoc type isn't used
        if (has_assoc[13,m] == 1) { // etavalue*etavalue
          for (j in 1:size_which_interactions[mark3]) { 
      	    int j_shift = (mark3 == 1) ? 0 : sum(size_which_interactions[1:(mark3-1)]);
            int sel = which_interactions[j+j_shift];
            vector[nrow_e_Xq] val;    
            vector[nrow_y_Xq[sel]] eta_tmp2;
            eta_tmp2 = add_intercept( // adds intercept to eta
              y_eta_q, sel, idx_q, has_intercept, has_intercept_nob, 
              has_intercept_lob, has_intercept_upb, gamma_nob, 
              gamma_lob, gamma_upb, xbar, beta, KM);
            val = eta_tmp .* eta_tmp2;
    	      mark = mark + 1;
            e_eta_q = e_eta_q + a_beta[mark] * (val - a_xbar[mark]);  
         }
        }
        mark3 = mark3 + 1; // count even if assoc type isn't used
        if (has_assoc[14,m] == 1) { // etavalue*muvalue
          for (j in 1:size_which_interactions[mark3]) { 
      	    int j_shift = (mark3 == 1) ? 0 : sum(size_which_interactions[1:(mark3-1)]);
            int sel = which_interactions[j+j_shift];
            vector[nrow_e_Xq] val;    
            vector[nrow_y_Xq[sel]] eta_tmp2;
            vector[nrow_y_Xq[sel]] mu_tmp2;
            eta_tmp2 = add_intercept( // adds intercept to eta
              y_eta_q, sel, idx_q, has_intercept, has_intercept_nob, 
              has_intercept_lob, has_intercept_upb, gamma_nob, 
              gamma_lob, gamma_upb, xbar, beta, KM);
            mu_tmp2 = evaluate_mu(eta_tmp2, family[sel], link[sel]);
            val = eta_tmp .* mu_tmp2;  	      
    	      mark = mark + 1;
            e_eta_q = e_eta_q + a_beta[mark] * (val - a_xbar[mark]);  
          }
        }
        
        // add etaslope and any interactions  to event submodel eta
        mark2 = mark2 + 1;
        if ((has_assoc[2,m] == 1) || (has_assoc[10,m] == 1)) {
          vector[nrow_y_Xq[m]] eta_eps_tmp;
          vector[nrow_y_Xq[m]] dydt_eta_q;
          eta_eps_tmp = add_intercept(
            y_eta_q_eps, m, idx_q, has_intercept, has_intercept_nob, 
            has_intercept_lob, has_intercept_upb, gamma_nob, 
            gamma_lob, gamma_upb, xbar, beta, KM);
          dydt_eta_q = (eta_eps_tmp - eta_tmp) / eps;
          if (has_assoc[2,m] == 1) { // etaslope
            vector[nrow_e_Xq] val;    
            if (has_clust[m] == 1) 
              val = csr_matrix_times_vector(
                nrow_e_Xq, nrow_y_Xq[m], clust_w, clust_v, clust_u, dydt_eta_q);
            else val = dydt_eta_q;          
>>>>>>> 973d8c8d
            mark = mark + 1;
            e_eta_q = e_eta_q + a_beta[mark] * (val - a_xbar[mark]);
          }
          if (has_assoc[10,m] == 1) { // etaslope*data
      	    int tmp = a_K_data[mark2];
      	    int j_shift = (mark2 == 1) ? 0 : sum(a_K_data[1:(mark2-1)]);
            for (j in 1:tmp) {
              vector[nrow_e_Xq] val;    
              int sel = j_shift + j;
              if (has_clust[m] == 1)
                val = csr_matrix_times_vector(
                  nrow_e_Xq, nrow_y_Xq[m], clust_w, clust_v, clust_u, 
                  (dydt_eta_q .* y_Xq_data[idx_q[m,1]:idx_q[m,2], sel]));
              else val = dydt_eta_q .* y_Xq_data[idx_q[m,1]:idx_q[m,2], sel];            
              mark = mark + 1;
              e_eta_q = e_eta_q + a_beta[mark] * (val - a_xbar[mark]);
            }    
          }         
        }
      }
          
      //----- etaauc
      
<<<<<<< HEAD
      // etaauc
      if (has_assoc[3,m] == 1) { // etaauc
        vector[nrow_y_Xq] y_eta_q_auc_tmp;  
=======
      // add etaauc to event submodel eta
      if (has_assoc[3,m] == 1) { // etaauc
        vector[nrow_y_Xq_auc[m]] eta_auc_tmp; // eta at all auc quadpoints (for submodel m)
        vector[nrow_y_Xq[m]] val; // eta following summation over auc quadpoints 
        eta_auc_tmp = add_intercept(
          y_eta_q_auc, m, idx_qauc, has_intercept, has_intercept_nob, 
          has_intercept_lob, has_intercept_upb, gamma_nob, 
          gamma_lob, gamma_upb, xbar, beta, KM);
>>>>>>> 973d8c8d
        mark = mark + 1;
        for (r in 1:nrow_y_Xq[m]) {
          vector[auc_qnodes] val_tmp;
          vector[auc_qnodes] wgt_tmp;
          val_tmp = eta_auc_tmp[((r-1) * auc_qnodes + 1):(r * auc_qnodes)];
          wgt_tmp = auc_qwts[((r-1) * auc_qnodes + 1):(r * auc_qnodes)];
          val[r] = sum(wgt_tmp .* val_tmp);
        }
        e_eta_q = e_eta_q + a_beta[mark] * (val - a_xbar[mark]);          
      }       
      
<<<<<<< HEAD
      // muvalue and any interactions
      mark2 = mark2 + 1;
      if (has_assoc[4,m] == 1) { // muvalue
        mark = mark + 1;
        e_eta_q = e_eta_q + a_beta[mark] * y_qwide[m]; 
      }
      if (has_assoc[11,m] == 1) { // muvalue*data
  	    int tmp;
  	    int j_shift;
  	    if (mark2 == 1) j_shift = 0;
  	    else j_shift = sum(a_K_data[1:(mark2-1)]);
  	    tmp = a_K_data[mark2];  
        for (j in 1:tmp) {
          int sel;
          sel = j_shift + j;
          mark = mark + 1;
          e_eta_q = e_eta_q + (y_qwide[m] .* y_Xq_data[sel]) * a_beta[mark];
        }      
      } 
      mark3 = mark3 + 1; // count even if assoc type isn't used
      if (has_assoc[15,m] == 1) { // muvalue*etavalue
        for (j in 1:size_which_interactions[mark3]) { 
          int sel;
    	    int j_shift;
     	    if (mark3 == 1) j_shift = 0;
    	    else j_shift = sum(size_which_interactions[1:(mark3-1)]);
    	    sel = which_interactions[j+j_shift];
  	      mark = mark + 1;
          e_eta_q = e_eta_q + (y_qwide[m] .* y_eta_qwide[sel]) * a_beta[mark];  
       }
      }      
      mark3 = mark3 + 1; // count even if assoc type isn't used
      if (has_assoc[16,m] == 1) { // muvalue*muvalue
        for (j in 1:size_which_interactions[mark3]) { 
          int sel;
    	    int j_shift;
     	    if (mark3 == 1) j_shift = 0;
    	    else j_shift = sum(size_which_interactions[1:(mark3-1)]);
    	    sel = which_interactions[j+j_shift];
  	      mark = mark + 1;
          e_eta_q = e_eta_q + (y_qwide[m] .* y_qwide[sel]) * a_beta[mark];  
       }
      }      
      
      // muslope and any interactions
      mark2 = mark2 + 1;
      if ((has_assoc[5,m] == 1) || (has_assoc[12,m] == 1)) {
        vector[nrow_y_Xq] dydt_q;
        dydt_q = (y_qwide_eps[m] - y_qwide[m]) / eps;
        if (has_assoc[5,m] == 1) { // muslope
=======
      //----- muvalue or muslope, and any interactions
      
      if (has_assoc[4,m]  == 1 || // muvalue
          has_assoc[11,m] == 1 || // muvalue * data
          has_assoc[15,m] == 1 || // muvalue * etavalue
          has_assoc[16,m] == 1 || // muvalue * muvalue 
          has_assoc[5,m]  == 1 || // muslope
          has_assoc[12,m] == 1) { // muslope * data
          
        // declare and define mu for submodel m  
        vector[nrow_y_Xq[m]] eta_tmp; 
        vector[nrow_y_Xq[m]] mu_tmp; 
        eta_tmp = add_intercept( // adds intercept to eta
          y_eta_q, m, idx_q, has_intercept, has_intercept_nob, 
          has_intercept_lob, has_intercept_upb, gamma_nob, 
          gamma_lob, gamma_upb, xbar, beta, KM);
        mu_tmp = evaluate_mu(eta_tmp, family[m], link[m]);
                             
        // add muvalue and any interactions to event submodel eta   
        mark2 = mark2 + 1;
        if (has_assoc[4,m] == 1) { // muvalue
          vector[nrow_e_Xq] val;    
          if (has_clust[m] == 1) 
            val = csr_matrix_times_vector(
              nrow_e_Xq, nrow_y_Xq[m], clust_w, clust_v, clust_u, mu_tmp);
          else val = mu_tmp;        
>>>>>>> 973d8c8d
          mark = mark + 1;
          e_eta_q = e_eta_q + a_beta[mark] * (val - a_xbar[mark]); 
        }
<<<<<<< HEAD
        if (has_assoc[12,m] == 1) { // muslope*data
    	    int tmp;
    	    int j_shift;
    	    if (mark2 == 1) j_shift = 0;
    	    else j_shift = sum(a_K_data[1:(mark2-1)]);
    	    tmp = a_K_data[mark2];  
=======
        if (has_assoc[11,m] == 1) { // muvalue*data
    	    int tmp = a_K_data[mark2]; 
    	    int j_shift = (mark2 == 1) ? 0 : sum(a_K_data[1:(mark2-1)]);
>>>>>>> 973d8c8d
          for (j in 1:tmp) {
            vector[nrow_e_Xq] val;    
            int sel = j_shift + j;
            if (has_clust[m] == 1) 
              val = csr_matrix_times_vector(
                nrow_e_Xq, nrow_y_Xq[m], clust_w, clust_v, clust_u,
                (mu_tmp .* y_Xq_data[idx_q[m,1]:idx_q[m,2], sel]));
            else val = mu_tmp .* y_Xq_data[idx_q[m,1]:idx_q[m,2], sel];              
            mark = mark + 1;
            e_eta_q = e_eta_q + a_beta[mark] * (val - a_xbar[mark]);
          }      
        } 
        mark3 = mark3 + 1; // count even if assoc type isn't used
        if (has_assoc[15,m] == 1) { // muvalue*etavalue
          for (j in 1:size_which_interactions[mark3]) {
      	    int j_shift = (mark3 == 1) ? 0 : sum(size_which_interactions[1:(mark3-1)]);
            int sel = which_interactions[j+j_shift];
            vector[nrow_e_Xq] val;    
            vector[nrow_y_Xq[sel]] eta_tmp2;
            eta_tmp2 = add_intercept( // adds intercept to eta
              y_eta_q, sel, idx_q, has_intercept, has_intercept_nob, 
              has_intercept_lob, has_intercept_upb, gamma_nob, 
              gamma_lob, gamma_upb, xbar, beta, KM);
            val = mu_tmp .* eta_tmp2;        	      
    	      mark = mark + 1;
            e_eta_q = e_eta_q + a_beta[mark] * (val - a_xbar[mark]);  
         }
        }      
        mark3 = mark3 + 1; // count even if assoc type isn't used
        if (has_assoc[16,m] == 1) { // muvalue*muvalue
          for (j in 1:size_which_interactions[mark3]) { 
      	    int j_shift = (mark3 == 1) ? 0 : sum(size_which_interactions[1:(mark3-1)]);
      	    int sel = which_interactions[j+j_shift];
            vector[nrow_e_Xq] val;    
            vector[nrow_y_Xq[sel]] eta_tmp2;
            vector[nrow_y_Xq[sel]] mu_tmp2;
            eta_tmp2 = add_intercept( // adds intercept to eta
              y_eta_q, sel, idx_q, has_intercept, has_intercept_nob, 
              has_intercept_lob, has_intercept_upb, gamma_nob, 
              gamma_lob, gamma_upb, xbar, beta, KM);
            mu_tmp2 = evaluate_mu(eta_tmp2, family[sel], link[sel]);
            val = mu_tmp .* mu_tmp2;        	      
    	      mark = mark + 1;
            e_eta_q = e_eta_q + a_beta[mark] * (val - a_xbar[mark]);  
         }
        }      
        
        // declare and define slope of mu for submodel m
        if (has_assoc[5,m] == 1 || has_assoc[12,m] == 1) {
          vector[nrow_y_Xq[m]] eta_eps_tmp; 
          vector[nrow_y_Xq[m]] mu_eps_tmp; 
          vector[nrow_y_Xq[m]] dydt_q;
          eta_eps_tmp = add_intercept(
            y_eta_q_eps, m, idx_q, has_intercept, has_intercept_nob, 
            has_intercept_lob, has_intercept_upb, gamma_nob, 
            gamma_lob, gamma_upb, xbar, beta, KM);
          mu_eps_tmp = evaluate_mu(eta_eps_tmp, family[m], link[m]);
          dydt_q = (mu_eps_tmp - mu_tmp) / eps;
          
          // add muslope and any interactions to event submodel eta
          mark2 = mark2 + 1;
          if (has_assoc[5,m] == 1) { // muslope
            vector[nrow_e_Xq] val;    
            if (has_clust[m] == 1) 
              val = csr_matrix_times_vector(
                nrow_e_Xq, nrow_y_Xq[m], clust_w, clust_v, clust_u, dydt_q);
            else val = dydt_q;  
            mark = mark + 1;
            e_eta_q = e_eta_q + a_beta[mark] * (val - a_xbar[mark]);          
          }
          if (has_assoc[12,m] == 1) { // muslope*data
      	    int tmp = a_K_data[mark2];
      	    int j_shift = (mark2 == 1) ? 0 : sum(a_K_data[1:(mark2-1)]);
            for (j in 1:tmp) {
              vector[nrow_e_Xq] val;    
              int sel = j_shift + j;
              if (has_clust[m] == 1) 
                val = csr_matrix_times_vector(
                  nrow_e_Xq, nrow_y_Xq[m], clust_w, clust_v, clust_u,
                  (dydt_q .* y_Xq_data[idx_q[m,1]:idx_q[m,2], sel]));
              else val = dydt_q .* y_Xq_data[idx_q[m,1]:idx_q[m,2], sel];             
              mark = mark + 1;
              e_eta_q = e_eta_q + a_beta[mark] * (val - a_xbar[mark]);
            }          
          } 
        }            
      }
<<<<<<< HEAD
      
      // muauc
      if (has_assoc[6,m] == 1) { // muauc
        vector[nrow_y_Xq] y_qwide_auc_tmp;  
=======

      //----- muauc

      // add muauc to event submodel eta
      if (has_assoc[6,m] == 1) { // muauc
        vector[nrow_y_Xq_auc[m]] eta_auc_tmp; // eta at all auc quadpoints (for submodel m)
        vector[nrow_y_Xq_auc[m]] mu_auc_tmp; // mu at all auc quadpoints (for submodel m)  
        vector[nrow_y_Xq[m]] val; // mu following summation over auc quadpoints 
        eta_auc_tmp = add_intercept(
          y_eta_q_auc, m, idx_qauc, has_intercept, has_intercept_nob, 
          has_intercept_lob, has_intercept_upb, gamma_nob, 
          gamma_lob, gamma_upb, xbar, beta, KM);
        mu_auc_tmp = evaluate_mu(eta_auc_tmp, family[m], link[m]);
>>>>>>> 973d8c8d
        mark = mark + 1;
        for (r in 1:nrow_y_Xq[m]) {
          vector[auc_qnodes] val_tmp;
          vector[auc_qnodes] wgt_tmp;
          val_tmp = mu_auc_tmp[((r-1) * auc_qnodes + 1):(r * auc_qnodes)];
          wgt_tmp = auc_qwts[((r-1) * auc_qnodes + 1):(r * auc_qnodes)];
          val[r] = sum(wgt_tmp .* val_tmp);
        }
        e_eta_q = e_eta_q + a_beta[mark] * (val - a_xbar[mark]);          
      }  

    }
    
    //-----  shared random effects
    
  	if (sum_size_which_b > 0) {
  	  int mark_beg;  // used to define segment of a_beta
  	  int mark_end;
  	  matrix[nrow_e_Xq,sum_size_which_b] x_assoc_shared_b;	  
      mark_beg = mark + 1;	  
  	  mark_end = mark + sum_size_which_b;
  	  x_assoc_shared_b = make_x_assoc_shared_b(
  	    b_not_by_model, l, p, pmat, Npat, qnodes, which_b_zindex,
  	    sum_size_which_b, size_which_b, t_i, M);
  	  e_eta_q = e_eta_q + x_assoc_shared_b * a_beta[mark_beg:mark_end];
  	  mark = mark + sum_size_which_b;
    }	
  	if (sum_size_which_coef > 0) {
  	  int mark_beg;  // used to define segment of a_beta
  	  int mark_end;
  	  matrix[nrow_e_Xq,sum_size_which_coef] x_assoc_shared_coef;	  
      mark_beg = mark + 1;	  
  	  mark_end = mark + sum_size_which_coef;
  	  x_assoc_shared_coef = make_x_assoc_shared_coef(
  	    b_not_by_model, beta, KM, M, t_i, l, p, pmat, Npat, qnodes,
  	    sum_size_which_coef, size_which_coef,
  	    which_coef_zindex, which_coef_xindex,
  	    has_intercept, has_intercept_nob,
  	    has_intercept_lob, has_intercept_upb,
  	    gamma_nob, gamma_lob, gamma_upb);
  	  e_eta_q = e_eta_q + x_assoc_shared_coef * a_beta[mark_beg:mark_end];
  	  mark = mark + sum_size_which_coef;
    }    <|MERGE_RESOLUTION|>--- conflicted
+++ resolved
@@ -1,23 +1,3 @@
-<<<<<<< HEAD
-   // !!! Be careful that indexing of has_assoc matches stan_jm file
-   for (m in 1:M) {
-
-      // etavalue and any interactions
-      mark2 = mark2 + 1; // count even if assoc type isn't used
-      if (has_assoc[1,m] == 1) { // etavalue
-        mark = mark + 1;
-	      e_eta_q = e_eta_q + a_beta[mark] * y_eta_qwide[m];
-      }	
-      if (has_assoc[9,m] == 1) { // etavalue*data
-  	    int tmp;
-  	    int j_shift;
-  	    if (mark2 == 1) j_shift = 0;
-  	    else j_shift = sum(a_K_data[1:(mark2-1)]);
-  	    tmp = a_K_data[mark2];  
-        for (j in 1:tmp) {
-          int sel;
-          sel = j_shift + j;
-=======
     // !!! Be careful that indexing of has_assoc matches stan_jm file
    
     for (m in 1:M) {
@@ -46,7 +26,6 @@
             val = csr_matrix_times_vector(
               nrow_e_Xq, nrow_y_Xq[m], clust_w, clust_v, clust_u, eta_tmp);
           else val = eta_tmp;
->>>>>>> 973d8c8d
           mark = mark + 1;
   	      e_eta_q = e_eta_q + a_beta[mark] * (val - a_xbar[mark]);
         }	
@@ -65,52 +44,6 @@
             e_eta_q = e_eta_q + a_beta[mark] * (val - a_xbar[mark]);
           }
         }
-<<<<<<< HEAD
-      }
-      mark3 = mark3 + 1; // count even if assoc type isn't used
-      if (has_assoc[13,m] == 1) { // etavalue*etavalue
-        for (j in 1:size_which_interactions[mark3]) { 
-          int sel;
-    	    int j_shift;
-     	    if (mark3 == 1) j_shift = 0;
-    	    else j_shift = sum(size_which_interactions[1:(mark3-1)]);
-    	    sel = which_interactions[j+j_shift];
-  	      mark = mark + 1;
-          e_eta_q = e_eta_q + (y_eta_qwide[m] .* y_eta_qwide[sel]) * a_beta[mark];  
-       }
-      }
-      mark3 = mark3 + 1; // count even if assoc type isn't used
-      if (has_assoc[14,m] == 1) { // etavalue*muvalue
-        for (j in 1:size_which_interactions[mark3]) { 
-  	      int sel;
-    	    int j_shift;
-    	    if (mark3 == 1) j_shift = 0;
-    	    else j_shift = sum(size_which_interactions[1:(mark3-1)]);
-    	    sel = which_interactions[j+j_shift];
-  	      mark = mark + 1;
-          e_eta_q = e_eta_q + (y_eta_qwide[m] .* y_qwide[sel]) * a_beta[mark];  
-        }
-      }
-      
-      // etaslope and any interactions
-      mark2 = mark2 + 1;
-      if ((has_assoc[2,m] == 1) || (has_assoc[10,m] == 1)) {
-        vector[nrow_y_Xq] dydt_eta_q;
-        dydt_eta_q = (y_eta_qwide_eps[m] - y_eta_qwide[m]) / eps;
-        if (has_assoc[2,m] == 1) { // etaslope
-          mark = mark + 1;
-          e_eta_q = e_eta_q + a_beta[mark] * dydt_eta_q;
-        }
-        if (has_assoc[10,m] == 1) { // etaslope*data
-    	    int tmp;
-    	    int j_shift;
-    	    if (mark2 == 1) j_shift = 0;
-    	    else j_shift = sum(a_K_data[1:(mark2-1)]);
-    	    tmp = a_K_data[mark2];  
-          for (j in 1:tmp) {
-            int sel;
-            sel = j_shift + j;
-=======
         mark3 = mark3 + 1; // count even if assoc type isn't used
         if (has_assoc[13,m] == 1) { // etavalue*etavalue
           for (j in 1:size_which_interactions[mark3]) { 
@@ -146,7 +79,7 @@
           }
         }
         
-        // add etaslope and any interactions  to event submodel eta
+        // add etaslope and any interactions to event submodel eta
         mark2 = mark2 + 1;
         if ((has_assoc[2,m] == 1) || (has_assoc[10,m] == 1)) {
           vector[nrow_y_Xq[m]] eta_eps_tmp;
@@ -162,7 +95,6 @@
               val = csr_matrix_times_vector(
                 nrow_e_Xq, nrow_y_Xq[m], clust_w, clust_v, clust_u, dydt_eta_q);
             else val = dydt_eta_q;          
->>>>>>> 973d8c8d
             mark = mark + 1;
             e_eta_q = e_eta_q + a_beta[mark] * (val - a_xbar[mark]);
           }
@@ -186,11 +118,6 @@
           
       //----- etaauc
       
-<<<<<<< HEAD
-      // etaauc
-      if (has_assoc[3,m] == 1) { // etaauc
-        vector[nrow_y_Xq] y_eta_q_auc_tmp;  
-=======
       // add etaauc to event submodel eta
       if (has_assoc[3,m] == 1) { // etaauc
         vector[nrow_y_Xq_auc[m]] eta_auc_tmp; // eta at all auc quadpoints (for submodel m)
@@ -199,7 +126,6 @@
           y_eta_q_auc, m, idx_qauc, has_intercept, has_intercept_nob, 
           has_intercept_lob, has_intercept_upb, gamma_nob, 
           gamma_lob, gamma_upb, xbar, beta, KM);
->>>>>>> 973d8c8d
         mark = mark + 1;
         for (r in 1:nrow_y_Xq[m]) {
           vector[auc_qnodes] val_tmp;
@@ -211,58 +137,6 @@
         e_eta_q = e_eta_q + a_beta[mark] * (val - a_xbar[mark]);          
       }       
       
-<<<<<<< HEAD
-      // muvalue and any interactions
-      mark2 = mark2 + 1;
-      if (has_assoc[4,m] == 1) { // muvalue
-        mark = mark + 1;
-        e_eta_q = e_eta_q + a_beta[mark] * y_qwide[m]; 
-      }
-      if (has_assoc[11,m] == 1) { // muvalue*data
-  	    int tmp;
-  	    int j_shift;
-  	    if (mark2 == 1) j_shift = 0;
-  	    else j_shift = sum(a_K_data[1:(mark2-1)]);
-  	    tmp = a_K_data[mark2];  
-        for (j in 1:tmp) {
-          int sel;
-          sel = j_shift + j;
-          mark = mark + 1;
-          e_eta_q = e_eta_q + (y_qwide[m] .* y_Xq_data[sel]) * a_beta[mark];
-        }      
-      } 
-      mark3 = mark3 + 1; // count even if assoc type isn't used
-      if (has_assoc[15,m] == 1) { // muvalue*etavalue
-        for (j in 1:size_which_interactions[mark3]) { 
-          int sel;
-    	    int j_shift;
-     	    if (mark3 == 1) j_shift = 0;
-    	    else j_shift = sum(size_which_interactions[1:(mark3-1)]);
-    	    sel = which_interactions[j+j_shift];
-  	      mark = mark + 1;
-          e_eta_q = e_eta_q + (y_qwide[m] .* y_eta_qwide[sel]) * a_beta[mark];  
-       }
-      }      
-      mark3 = mark3 + 1; // count even if assoc type isn't used
-      if (has_assoc[16,m] == 1) { // muvalue*muvalue
-        for (j in 1:size_which_interactions[mark3]) { 
-          int sel;
-    	    int j_shift;
-     	    if (mark3 == 1) j_shift = 0;
-    	    else j_shift = sum(size_which_interactions[1:(mark3-1)]);
-    	    sel = which_interactions[j+j_shift];
-  	      mark = mark + 1;
-          e_eta_q = e_eta_q + (y_qwide[m] .* y_qwide[sel]) * a_beta[mark];  
-       }
-      }      
-      
-      // muslope and any interactions
-      mark2 = mark2 + 1;
-      if ((has_assoc[5,m] == 1) || (has_assoc[12,m] == 1)) {
-        vector[nrow_y_Xq] dydt_q;
-        dydt_q = (y_qwide_eps[m] - y_qwide[m]) / eps;
-        if (has_assoc[5,m] == 1) { // muslope
-=======
       //----- muvalue or muslope, and any interactions
       
       if (has_assoc[4,m]  == 1 || // muvalue
@@ -289,22 +163,12 @@
             val = csr_matrix_times_vector(
               nrow_e_Xq, nrow_y_Xq[m], clust_w, clust_v, clust_u, mu_tmp);
           else val = mu_tmp;        
->>>>>>> 973d8c8d
           mark = mark + 1;
           e_eta_q = e_eta_q + a_beta[mark] * (val - a_xbar[mark]); 
         }
-<<<<<<< HEAD
-        if (has_assoc[12,m] == 1) { // muslope*data
-    	    int tmp;
-    	    int j_shift;
-    	    if (mark2 == 1) j_shift = 0;
-    	    else j_shift = sum(a_K_data[1:(mark2-1)]);
-    	    tmp = a_K_data[mark2];  
-=======
         if (has_assoc[11,m] == 1) { // muvalue*data
     	    int tmp = a_K_data[mark2]; 
     	    int j_shift = (mark2 == 1) ? 0 : sum(a_K_data[1:(mark2-1)]);
->>>>>>> 973d8c8d
           for (j in 1:tmp) {
             vector[nrow_e_Xq] val;    
             int sel = j_shift + j;
@@ -392,12 +256,6 @@
           } 
         }            
       }
-<<<<<<< HEAD
-      
-      // muauc
-      if (has_assoc[6,m] == 1) { // muauc
-        vector[nrow_y_Xq] y_qwide_auc_tmp;  
-=======
 
       //----- muauc
 
@@ -411,7 +269,6 @@
           has_intercept_lob, has_intercept_upb, gamma_nob, 
           gamma_lob, gamma_upb, xbar, beta, KM);
         mu_auc_tmp = evaluate_mu(eta_auc_tmp, family[m], link[m]);
->>>>>>> 973d8c8d
         mark = mark + 1;
         for (r in 1:nrow_y_Xq[m]) {
           vector[auc_qnodes] val_tmp;
