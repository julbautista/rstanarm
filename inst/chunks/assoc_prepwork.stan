<<<<<<< HEAD
    // NB: the m loop take the linear predictors and/or expected
    // values evaluated in the previous step and, for submodel m, 
    // adds the intercept and stores the result in an element of an 
    // array rather than having all submodels in a single vector

    // Linear predictor at quadrature time
=======
    // Linear predictor at quadrature time (NB does not include intercept)
>>>>>>> 973d8c8d
    if (assoc_uses[1] == 1) {
      if (K > 0) y_eta_q = y_Xq_eta * beta;
      else y_eta_q = rep_vector(0.0, sum(nrow_y_Xq));
      y_eta_q = y_eta_q + csr_matrix_times_vector(sum(nrow_y_Xq), q, w_Zq_eta, v_Zq_eta, u_Zq_eta, b);
    }

    // Linear predictor at time plus epsilon (NB does not include intercept)
    if (assoc_uses[2] == 1) {
      if (K > 0) y_eta_q_eps = y_Xq_eps * beta;
<<<<<<< HEAD
      else y_eta_q_eps = rep_vector(0.0, (M*nrow_y_Xq));
      //if (has_offset == 1) y_eta_q_eps = y_eta_q_eps + y_offset; // how to handle offset?
      y_eta_q_eps = y_eta_q_eps + csr_matrix_times_vector((M*nrow_y_Xq), q, w_Zq_eps, v_Zq_eps, u_Zq_eps, b);
      for (m in 1:M) {
        y_eta_qwide_eps[m] = add_intercept(
          y_eta_q_eps, m, nrow_y_Xq, has_intercept, has_intercept_nob, 
          has_intercept_lob, has_intercept_upb, gamma_nob, 
          gamma_lob, gamma_upb, xbar, beta, KM);
      }
=======
      else y_eta_q_eps = rep_vector(0.0, sum(nrow_y_Xq));
      //if (has_offset == 1) y_eta_q_eps = y_eta_q_eps + y_offset; // how to handle offset?
      y_eta_q_eps = y_eta_q_eps + csr_matrix_times_vector(sum(nrow_y_Xq), q, w_Zq_eps, v_Zq_eps, u_Zq_eps, b);
>>>>>>> 973d8c8d
    }

    // Linear predictor at auc quadpoints (NB does not include intercept)
    if (assoc_uses[3] == 1) {
      if (K > 0) y_eta_q_auc = y_Xq_auc * beta;
<<<<<<< HEAD
      else y_eta_q_auc = rep_vector(0.0, (M*nrow_y_Xq_auc));
      //if (has_offset == 1) y_eta_q_auc = y_eta_q_auc + y_offset; // how to handle offset?
      y_eta_q_auc = y_eta_q_auc + csr_matrix_times_vector((M*nrow_y_Xq_auc), q, w_Zq_auc, v_Zq_auc, u_Zq_auc, b);
      for (m in 1:M) {
        y_eta_qwide_auc[m] = add_intercept(
          y_eta_q_auc, m, nrow_y_Xq_auc, has_intercept, has_intercept_nob, 
          has_intercept_lob, has_intercept_upb, gamma_nob, 
          gamma_lob, gamma_upb, xbar, beta, KM);
      }
    }   

    // Expected value 
    if (assoc_uses[4] == 1) 
      for (m in 1:M) 
        y_qwide[m] = evaluate_mu(y_eta_qwide[m], family[m], link[m]);
      
    // Expected value at time plus epsilon
    if (assoc_uses[5] == 1)
      for (m in 1:M) 
        y_qwide_eps[m] = evaluate_mu(y_eta_qwide_eps[m], family[m], link[m]);

    // Expected value at auc quadpoints
    if (assoc_uses[6] == 1) 
      for (m in 1:M) 
        y_qwide_auc[m] = evaluate_mu(y_eta_qwide_auc[m], family[m], link[m]);
=======
      else y_eta_q_auc = rep_vector(0.0, sum(nrow_y_Xq_auc));
      //if (has_offset == 1) y_eta_q_auc = y_eta_q_auc + y_offset; // how to handle offset?
      y_eta_q_auc = y_eta_q_auc + csr_matrix_times_vector(sum(nrow_y_Xq_auc), q, w_Zq_auc, v_Zq_auc, u_Zq_auc, b);
    }
>>>>>>> 973d8c8d
<|MERGE_RESOLUTION|>--- conflicted
+++ resolved
@@ -1,13 +1,4 @@
-<<<<<<< HEAD
-    // NB: the m loop take the linear predictors and/or expected
-    // values evaluated in the previous step and, for submodel m, 
-    // adds the intercept and stores the result in an element of an 
-    // array rather than having all submodels in a single vector
-
-    // Linear predictor at quadrature time
-=======
     // Linear predictor at quadrature time (NB does not include intercept)
->>>>>>> 973d8c8d
     if (assoc_uses[1] == 1) {
       if (K > 0) y_eta_q = y_Xq_eta * beta;
       else y_eta_q = rep_vector(0.0, sum(nrow_y_Xq));
@@ -17,55 +8,15 @@
     // Linear predictor at time plus epsilon (NB does not include intercept)
     if (assoc_uses[2] == 1) {
       if (K > 0) y_eta_q_eps = y_Xq_eps * beta;
-<<<<<<< HEAD
-      else y_eta_q_eps = rep_vector(0.0, (M*nrow_y_Xq));
-      //if (has_offset == 1) y_eta_q_eps = y_eta_q_eps + y_offset; // how to handle offset?
-      y_eta_q_eps = y_eta_q_eps + csr_matrix_times_vector((M*nrow_y_Xq), q, w_Zq_eps, v_Zq_eps, u_Zq_eps, b);
-      for (m in 1:M) {
-        y_eta_qwide_eps[m] = add_intercept(
-          y_eta_q_eps, m, nrow_y_Xq, has_intercept, has_intercept_nob, 
-          has_intercept_lob, has_intercept_upb, gamma_nob, 
-          gamma_lob, gamma_upb, xbar, beta, KM);
-      }
-=======
       else y_eta_q_eps = rep_vector(0.0, sum(nrow_y_Xq));
       //if (has_offset == 1) y_eta_q_eps = y_eta_q_eps + y_offset; // how to handle offset?
       y_eta_q_eps = y_eta_q_eps + csr_matrix_times_vector(sum(nrow_y_Xq), q, w_Zq_eps, v_Zq_eps, u_Zq_eps, b);
->>>>>>> 973d8c8d
     }
 
     // Linear predictor at auc quadpoints (NB does not include intercept)
     if (assoc_uses[3] == 1) {
       if (K > 0) y_eta_q_auc = y_Xq_auc * beta;
-<<<<<<< HEAD
-      else y_eta_q_auc = rep_vector(0.0, (M*nrow_y_Xq_auc));
-      //if (has_offset == 1) y_eta_q_auc = y_eta_q_auc + y_offset; // how to handle offset?
-      y_eta_q_auc = y_eta_q_auc + csr_matrix_times_vector((M*nrow_y_Xq_auc), q, w_Zq_auc, v_Zq_auc, u_Zq_auc, b);
-      for (m in 1:M) {
-        y_eta_qwide_auc[m] = add_intercept(
-          y_eta_q_auc, m, nrow_y_Xq_auc, has_intercept, has_intercept_nob, 
-          has_intercept_lob, has_intercept_upb, gamma_nob, 
-          gamma_lob, gamma_upb, xbar, beta, KM);
-      }
-    }   
-
-    // Expected value 
-    if (assoc_uses[4] == 1) 
-      for (m in 1:M) 
-        y_qwide[m] = evaluate_mu(y_eta_qwide[m], family[m], link[m]);
-      
-    // Expected value at time plus epsilon
-    if (assoc_uses[5] == 1)
-      for (m in 1:M) 
-        y_qwide_eps[m] = evaluate_mu(y_eta_qwide_eps[m], family[m], link[m]);
-
-    // Expected value at auc quadpoints
-    if (assoc_uses[6] == 1) 
-      for (m in 1:M) 
-        y_qwide_auc[m] = evaluate_mu(y_eta_qwide_auc[m], family[m], link[m]);
-=======
       else y_eta_q_auc = rep_vector(0.0, sum(nrow_y_Xq_auc));
       //if (has_offset == 1) y_eta_q_auc = y_eta_q_auc + y_offset; // how to handle offset?
       y_eta_q_auc = y_eta_q_auc + csr_matrix_times_vector(sum(nrow_y_Xq_auc), q, w_Zq_auc, v_Zq_auc, u_Zq_auc, b);
-    }
->>>>>>> 973d8c8d
+    }