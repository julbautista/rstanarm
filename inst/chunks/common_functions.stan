--- conflicted
+++ resolved
@@ -160,22 +160,7 @@
     target += gamma_lpdf(tau  | shape, 1);
   }
   
-  /** 
-<<<<<<< HEAD
-   * Elementwise square root
-   *
-   * @param y A vector of non-negative numbers
-   * @return A vector of square roots
-   */
-  vector sqrt_vec(vector y) {
-    vector[rows(y)] out;
-    for (i in 1:rows(y)) out[i] = sqrt(y[i]);
-    return out;
-  }
-
-  /** 
-=======
->>>>>>> d291328f
+  /**
    * Hierarchical shrinkage parameterization
    *
    * @param z_beta A vector of primitive coefficients
