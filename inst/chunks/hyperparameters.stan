--- conflicted
+++ resolved
@@ -7,10 +7,7 @@
   real<lower=0> prior_mean_for_dispersion;
   vector<lower=0>[K] prior_df;
   real<lower=0> prior_df_for_intercept;
-<<<<<<< HEAD
   real<lower=0> prior_scale_for_dispersion;
   real<lower=0> global_prior_df;    // for hs prior only
   real<lower=0> global_prior_scale; // for hs prior only
-=======
-  real<lower=0> prior_df_for_dispersion;
->>>>>>> a5d5bd0b
+  real<lower=0> prior_df_for_dispersion;