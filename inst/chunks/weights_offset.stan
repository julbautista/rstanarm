--- conflicted
+++ resolved
@@ -1,10 +1,6 @@
   // weights
   int<lower=0,upper=1> has_weights;  // 0 = No, 1 = Yes
-<<<<<<< HEAD
-  vector[num_elements(y) * has_weights] weights;
-=======
   vector[has_weights ? N : 0] weights;
->>>>>>> d291328f
   
   // offset
   int<lower=0,upper=1> has_offset;  // 0 = No, 1 = Yes
