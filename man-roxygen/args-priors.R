--- conflicted
+++ resolved
@@ -26,16 +26,6 @@
 #'   of the predictors. See the \link[=priors]{priors help page} for details on
 #'   the rescaling and the \code{\link{prior_summary}} function for a summary of
 #'   the priors used for a particular model.
-<<<<<<< HEAD
-#'   
-=======
-#'   
-#' @param prior_intercept The prior distribution for the intercept. 
-#'   \code{prior_intercept} can be a call to \code{normal}, \code{student_t} or 
-#'   \code{cauchy}. See the \link[=priors]{priors help page} for details on 
-#'   these functions. To omit a prior on the intercept ---i.e., to use a flat
-#'   (improper) uniform prior--- \code{prior_intercept} can be set to
-#'   \code{NULL}.
 #'   
 #'   \strong{Note:} If using a dense representation of the design matrix 
 #'   ---i.e., if the \code{sparse} argument is left at its default value of
@@ -44,5 +34,4 @@
 #'   specify a prior on the intercept without the predictors being auto-centered,
 #'   then you have to omit the intercept from the \code{\link[stats]{formula}}
 #'   and include a column of ones as a predictor, in which case some element
-#'   of \code{prior} specifies the prior on it, rather than \code{prior_intercept}.
->>>>>>> 6525d97c
+#'   of \code{prior} specifies the prior on it, rather than \code{prior_intercept}.