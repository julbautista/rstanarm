#' @param prior The prior distribution for the regression coefficients. 
#'   \code{prior} should be a call to one of the various functions provided by 
#'   \pkg{rstanarm} for specifying priors. The subset of these functions that 
#'   can be used for the prior on the coefficients can be grouped into several 
#'   "families":
#'   
#'   \tabular{ll}{
#'     \strong{Family} \tab \strong{Functions} \cr 
#'     \emph{Student t family} \tab \code{normal}, \code{student_t}, \code{cauchy} \cr 
#'     \emph{Hierarchical shrinkage family} \tab \code{hs}, \code{hs_plus} \cr 
#'     \emph{Laplace family} \tab \code{laplace}, \code{lasso} \cr
#'     \emph{Product normal family} \tab \code{product_normal} \cr
#'   }
#'   
#'   See the \link[=priors]{priors help page} for details on the families and 
#'   how to specify the arguments for all of the functions in the table above.
#'   To omit a prior ---i.e., to use a flat (improper) uniform prior---
#'   \code{prior} can be set to \code{NULL}, although this is rarely a good
#'   idea.
#'   
#'   \strong{Note:} Unless \code{QR=TRUE}, if \code{prior} is from the Student t
#'   family or Laplace family, and if the \code{autoscale} argument to the 
#'   function used to specify the prior (e.g. \code{\link{normal}}) is left at 
#'   its default and recommended value of \code{TRUE}, then the default or 
<<<<<<< HEAD
#'   user-specified prior scale(s) may be adjusted internally based on the scales
#'   of the predictors. See the \link[=priors]{priors help page} for details on
#'   the rescaling and the \code{\link{prior_summary}} function for a summary of
#'   the priors used for a particular model.
#'   
=======
#'   user-specified prior scale(s) may be adjusted internally based on the
#'   scales of the predictors. See the \link[=priors]{priors help page} and the
#'   \emph{Prior Distributions} vignette for details on the rescaling and the
#'   \code{\link{prior_summary}} function for a summary of the priors used for a
#'   particular model.
#'
>>>>>>> 56fcb9a9
<|MERGE_RESOLUTION|>--- conflicted
+++ resolved
@@ -22,17 +22,9 @@
 #'   family or Laplace family, and if the \code{autoscale} argument to the 
 #'   function used to specify the prior (e.g. \code{\link{normal}}) is left at 
 #'   its default and recommended value of \code{TRUE}, then the default or 
-<<<<<<< HEAD
-#'   user-specified prior scale(s) may be adjusted internally based on the scales
-#'   of the predictors. See the \link[=priors]{priors help page} for details on
-#'   the rescaling and the \code{\link{prior_summary}} function for a summary of
-#'   the priors used for a particular model.
-#'   
-=======
 #'   user-specified prior scale(s) may be adjusted internally based on the
 #'   scales of the predictors. See the \link[=priors]{priors help page} and the
 #'   \emph{Prior Distributions} vignette for details on the rescaling and the
 #'   \code{\link{prior_summary}} function for a summary of the priors used for a
 #'   particular model.
-#'
->>>>>>> 56fcb9a9
+#'