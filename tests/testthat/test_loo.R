--- conflicted
+++ resolved
@@ -60,11 +60,7 @@
 })
 
 test_that("loo errors if model has weights", {
-<<<<<<< HEAD
-  fit <- stan_glm(mpg ~ wt, data = mtcars, weights = rep(1, nrow(mtcars)),
-=======
-  fit <- stan_glm(mpg ~ wt, data = mtcars, weights = rep_len(c(1,2), nrow(mtcars)), 
->>>>>>> dc5be4b8
+  fit <- stan_glm(mpg ~ wt, data = mtcars, weights = rep_len(c(1,2), nrow(mtcars)),
                   seed = SEED, refresh = REFRESH, iter = 50)
   expect_error(loo(fit), "not supported")
   expect_error(loo(fit), "'kfold'")
