--- conflicted
+++ resolved
@@ -126,13 +126,8 @@
 test_that("pairs method ok", {
   expect_silent(pairs(fit, pars = c("period2", "log-posterior")))
   expect_silent(pairs(fit, pars = "b[(Intercept) herd:15]", regex_pars = "Sigma"))
-<<<<<<< HEAD
-  # expect_silent(pairs(fit, pars = "b[(Intercept) herd:15]", regex_pars = "Sigma", 
-  #                     log = TRUE, condition = "lp__"))
-=======
   expect_silent(pairs(fit, pars = "b[(Intercept) herd:15]", regex_pars = "Sigma", 
                       condition = pairs_condition(nuts = "lp__")))
->>>>>>> b820de94
   expect_error(pairs(fitvb), regexp = "only available for models fit using MCMC")
   expect_error(pairs(fito), regexp = "only available for models fit using MCMC")
 })
