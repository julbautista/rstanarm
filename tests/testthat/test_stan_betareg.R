--- conflicted
+++ resolved
@@ -95,45 +95,6 @@
                            data = dat, algorithm = "optimizing"))
     expect_stanreg(fit)
     val <- coef(fit)
-<<<<<<< HEAD
-    ans <- coef(betareg(y ~ x | z, link = link1[i], link.phi = link2[1], 
-                        data = dat))
-    expect_equal(val, ans, tol = 0.1, info = c(link1[i], link2[1]))
-  }
-})
-
-# tests use sampling instead of optimizing (the latter fails)
-test_that("stan_betareg ok when modeling x and z (link.phi = 'identity')", {
-  N <- 200
-  dat <- data.frame(x = rnorm(N, 2, 1), z = rnorm(N, 2, 1))
-  mu <- binomial(link = "logit")$linkinv(1 + 0.2*dat$x)
-  phi <- dat$z - min(dat$z) + 5.5
-  dat$y <- rbeta(N, mu * phi, (1 - mu) * phi)
-  for (i in 1:length(link1)) {
-    SW(fit <- stan_betareg(y ~ x | z, link = link1[i], link.phi = link2[2],
-                           prior = NULL, prior_intercept = NULL,
-                           prior_z = NULL, prior_intercept_z = NULL,
-                           data = dat, algorithm = "optimizing", 
-                           seed = SEED))
-    expect_stanreg(fit)
-    val <- coef(fit)
-    ans <- coef(betareg(y ~ x | z, link = link1[i], link.phi = link2[2], data = dat))
-    expect_equal(val, ans, tol = 0.15, info = c(link1[i], link2[2]))
-  }
-})
-
-# sqrt link is unstable so only testing that the model runs. 
-test_that("stan_betareg ok when modeling x and z (link.phi = 'sqrt')", {
-  for (i in 1:length(link1)) {  # FIXME!
-    N <- 1000
-    dat <- data.frame(x = rnorm(N, 2, 1), z = rep(1, N))
-    mu <- binomial(link = "logit")$linkinv(-0.8 + 0.5*dat$x)
-    phi <- poisson(link = "sqrt")$linkinv(8 + 2*dat$z)
-    dat$y <- rbeta(N, mu * phi, (1 - mu) * phi)
-
-    SW(fit <- stan_betareg(y ~ x | 1, link = link1[i], link.phi = link2[3], 
-                           data = dat, algorithm = "sampling", chains = 1, iter = 1)) 
-=======
     ans <- coef(betareg(y ~ x + z, link = "logit", data = dat))
     expect_equal(val, ans, tol = 0.1, info = "logit")
   })
@@ -217,7 +178,6 @@
                            prior = NULL, prior_intercept = NULL,
                            data = dat, weights = weights, offset = offset, 
                            algorithm = "optimizing", iter = 2000))
->>>>>>> 83754c49
     expect_stanreg(fit)
     val <- coef(fit)
     ans <- coef(betareg(y ~ x, link = "logit", weights = weights, offset = offset, data = dat))
