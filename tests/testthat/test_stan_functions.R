--- conflicted
+++ resolved
@@ -433,7 +433,7 @@
   approx_t <- sapply(rnorm(1000), FUN = CFt, df = df)
   expect_true(ks.test(approx_t, "pt", df = df, exact = TRUE)$p.value > 0.05)
 })
-<<<<<<< HEAD
+
 context("nlmer")
 test_that("SSasymp works", {
   example("SSasymp", package = "stats", character.only = TRUE, ask = FALSE)
@@ -543,11 +543,12 @@
   expect_true(all.equal(SSweibull(Chick.6$Time, Asym, Drop, lrc, pwr) ,
                         SS_weibull(Chick.6$Time, Phi) , check.attributes = FALSE))
 })
+
 context("nlmer")
 test_that("reshape works", {
   x <- as.double(1:10)
   expect_true(all(matrix(x, 5, 2) == reshape(x, 5L, 2L)))
-=======
+})
 
 # betareg
 links <- c("logit", "probit", "cloglog", "cauchit", "log")
@@ -571,5 +572,4 @@
     ll <- dbeta(1/3, mu*dispersion, (1-mu)*dispersion, log = TRUE)
     expect_true(all.equal(ll, pw_beta(rep(1/3,N) , eta, dispersion, i)), info = links[i])
   }
->>>>>>> 8ae438f9
 })