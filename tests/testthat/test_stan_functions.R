--- conflicted
+++ resolved
@@ -54,11 +54,6 @@
   }
   else return(as.character(NULL))
 })
-<<<<<<< HEAD
-functions <- c(readLines(file.path(MODELS_HOME, "..", "inst", "chunks", "common_functions.stan")), 
-               readLines(file.path(MODELS_HOME, "..", "inst", "chunks", "SSfunctions.stan")),
-               unlist(functions))
-=======
 functions <- c(unlist(lapply(file.path(system.file("chunks", package = "rstanarm"), 
                              c("common_functions.stan",
                                "bernoulli_likelihoods.stan",
@@ -66,7 +61,6 @@
                                "continuous_likelihoods.stan",
                                "count_likelihoods.stan")), 
                       FUN = readLines)), unlist(functions))
->>>>>>> d291328f
 model_code <- paste(c("functions {", functions, "}", "model {}"), collapse = "\n")
 expose_stan_functions(stanc(model_code = model_code, model_name = "Stan Functions"))
 N <- 99L
@@ -422,120 +416,9 @@
   test_lme4(glFormula(angle ~ recipe + temp + (1|recipe:replicate), data = cake)$reTrms)
 })
 
-<<<<<<< HEAD
-context("nlmer")
-test_that("SSasymp works", {
-  example("SSasymp", package = "stats", character.only = TRUE, ask = FALSE)
-  Phi <- cbind(Asym, resp0, lrc)
-  expect_true(all.equal(SSasymp( Lob.329$age, Asym, resp0, lrc ),
-                        SS_asymp( Lob.329$age, Phi ), check.attributes = FALSE))
-  Phi <- matrix(Phi, nrow = nrow(Lob.329), ncol = ncol(Phi), byrow = TRUE)
-  expect_true(all.equal(SSasymp( Lob.329$age, Asym, resp0, lrc ),
-                        SS_asymp( Lob.329$age, Phi ), check.attributes = FALSE))
-})
-
-context("nlmer")
-test_that("SSasympOff works", {
-  example("SSasympOff", package = "stats", character.only = TRUE, ask = FALSE)
-  Phi <- cbind(Asym, lrc, c0)
-  expect_true(all.equal(SSasympOff(CO2.Qn1$conc, Asym, lrc, c0),
-                        SS_asympOff(CO2.Qn1$conc, Phi), check.attributes = FALSE))
-  Phi <- matrix(Phi, nrow = nrow(CO2.Qn1), ncol = ncol(Phi), byrow = TRUE)
-  expect_true(all.equal(SSasympOff(CO2.Qn1$conc, Asym, lrc, c0),
-                        SS_asympOff(CO2.Qn1$conc, Phi), check.attributes = FALSE))
-})
-
-context("nlmer")
-test_that("SSasympOrig works", {
-  example("SSasympOrig", package = "stats", character.only = TRUE, ask = FALSE)
-  Phi <- cbind(Asym, lrc)
-  expect_true(all.equal(SSasympOrig(Lob.329$age, Asym, lrc),
-                        SS_asympOrig(Lob.329$age, Phi), check.attributes = FALSE))
-  Phi <- matrix(Phi, nrow = nrow(Lob.329), ncol = ncol(Phi), byrow = TRUE)
-  expect_true(all.equal(SSasympOrig(Lob.329$age, Asym, lrc),
-                        SS_asympOrig(Lob.329$age, Phi), check.attributes = FALSE))
-})
-
-context("nlmer")
-test_that("SSbiexp works", {
-  example("SSbiexp", package = "stats", character.only = TRUE, ask = FALSE)
-  Phi <- cbind(A1, lrc1, A2, lrc2)
-  expect_true(all.equal(SSbiexp( Indo.1$time, A1, lrc1, A2, lrc2 ),
-                        SS_biexp( Indo.1$time, Phi ), check.attributes = FALSE))
-  Phi <- matrix(Phi, nrow = nrow(Indo.1), ncol = ncol(Phi), byrow = TRUE)
-  expect_true(all.equal(SSbiexp( Indo.1$time, A1, lrc1, A2, lrc2 ),
-                        SS_biexp( Indo.1$time, Phi ), check.attributes = FALSE))
-})
-
-context("nlmer")
-test_that("SSfol works", {
-  example("SSfol", package = "stats", character.only = TRUE, ask = FALSE)
-  Phi <- cbind(lKe, lKa, lCl)
-  expect_true(all.equal(SSfol(Theoph.1$Dose, Theoph.1$Time, lKe, lKa, lCl),
-                        SS_fol(Theoph.1$Dose, Theoph.1$Time, Phi), check.attributes = FALSE))
-  Phi <- matrix(Phi, nrow = nrow(Theoph.1), ncol = ncol(Phi), byrow = TRUE)
-  expect_true(all.equal(SSfol(Theoph.1$Dose, Theoph.1$Time, lKe, lKa, lCl),
-                        SS_fol(Theoph.1$Dose, Theoph.1$Time, Phi), check.attributes = FALSE))
-})
-
-context("nlmer")
-test_that("SSfpl works", {
-  example("SSfpl", package = "stats", character.only = TRUE, ask = FALSE)
-  Phi <- cbind(A, B, xmid, scal)
-  expect_true(all.equal(SSfpl(Chick.1$Time, A, B, xmid, scal),
-                        SS_fpl(Chick.1$Time, Phi), check.attributes = FALSE))
-  Phi <- matrix(Phi, nrow = nrow(Chick.1), ncol = ncol(Phi), byrow = TRUE)
-  expect_true(all.equal(SSfpl(Chick.1$Time, A, B, xmid, scal),
-                        SS_fpl(Chick.1$Time, Phi), check.attributes = FALSE))
-})
-
-context("nlmer")
-test_that("SSgompertz works", {
-  example("SSgompertz", package = "stats", character.only = TRUE, ask = FALSE)
-  Phi <- cbind(Asym, b2, b3)
-  expect_true(all.equal(SSgompertz(log(DNase.1$conc), Asym, b2, b3),
-                        SS_gompertz(log(DNase.1$conc), Phi), check.attributes = FALSE))
-  Phi <- matrix(Phi, nrow = nrow(DNase.1), ncol = ncol(Phi), byrow = TRUE)
-  expect_true(all.equal(SSgompertz(log(DNase.1$conc), Asym, b2, b3),
-                        SS_gompertz(log(DNase.1$conc), Phi), check.attributes = FALSE))
-})
-
-context("nlmer")
-test_that("SSlogis works", {
-  example("SSlogis", package = "stats", character.only = TRUE, ask = FALSE)
-  Phi <- cbind(Asym, xmid, scal)
-  expect_true(all.equal(SSlogis(Chick.1$Time, Asym, xmid, scal),
-                        SS_logis(Chick.1$Time, Phi), check.attributes = FALSE))
-  Phi <- matrix(Phi, nrow = nrow(Chick.1), ncol = ncol(Phi), byrow = TRUE)
-  expect_true(all.equal(SSlogis(Chick.1$Time, Asym, xmid, scal),
-                        SS_logis(Chick.1$Time, Phi), check.attributes = FALSE))
-})
-
-context("nlmer")
-test_that("SSmicmen works", {
-  example("SSmicmen", package = "stats", character.only = TRUE, ask = FALSE)
-  Phi <- cbind(Vm, K)
-  expect_true(all.equal(SSmicmen(PurTrt$conc, Vm, K),
-                        SS_micmen(PurTrt$conc, Phi), check.attributes = FALSE))
-  Phi <- matrix(Phi, nrow = nrow(PurTrt), ncol = ncol(Phi), byrow = TRUE)
-  expect_true(all.equal(SSmicmen(PurTrt$conc, Vm, K),
-                        SS_micmen(PurTrt$conc, Phi), check.attributes = FALSE))
-})
-
-context("nlmer")
-test_that("SSweibull works", {
-  example("SSweibull", package = "stats", character.only = TRUE, ask = FALSE)
-  Phi <- cbind(Asym, Drop, lrc, pwr)
-  expect_true(all.equal(SSweibull(Chick.6$Time, Asym, Drop, lrc, pwr) ,
-                        SS_weibull(Chick.6$Time, Phi) , check.attributes = FALSE))
-  Phi <- matrix(Phi, nrow = nrow(Chick.6), ncol = ncol(Phi), byrow = TRUE)
-  expect_true(all.equal(SSweibull(Chick.6$Time, Asym, Drop, lrc, pwr) ,
-                        SS_weibull(Chick.6$Time, Phi) , check.attributes = FALSE))
-=======
 context("glmer")
 test_that("the Cornish-Fisher expansion from standard normal to Student t works", {
   df <- exp(1) / pi
   approx_t <- sapply(rnorm(1000), FUN = CFt, df = df)
   expect_true(ks.test(approx_t, "pt", df = df, exact = TRUE)$p.value > 0.05)
->>>>>>> d291328f
 })