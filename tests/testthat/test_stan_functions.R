# Part of the rstanarm package for estimating model parameters
# Copyright (C) 2015, 2016 Trustees of Columbia University
# 
# This program is free software; you can redistribute it and/or
# modify it under the terms of the GNU General Public License
# as published by the Free Software Foundation; either version 3
# of the License, or (at your option) any later version.
# 
# This program is distributed in the hope that it will be useful,
# but WITHOUT ANY WARRANTY; without even the implied warranty of
# MERCHANTABILITY or FITNESS FOR A PARTICULAR PURPOSE.  See the
# GNU General Public License for more details.
# 
# You should have received a copy of the GNU General Public License
# along with this program; if not, write to the Free Software
# Foundation, Inc., 51 Franklin Street, Fifth Floor, Boston, MA  02110-1301, USA.

# tests can be run using devtools::test() or manually by loading testthat 
# package and then running the code

set.seed(12345)

MODELS_HOME <- "exec"
fsep <- .Platform$file.sep
if (!file.exists(MODELS_HOME)) {
  MODELS_HOME <- sub(paste0("tests.*", fsep, "testthat$"), 
                     paste0("rstanarm", fsep, "exec"), getwd())
}
if (!file.exists(MODELS_HOME)) {
  MODELS_HOME <- sub(paste0("tests.*", fsep, "testthat$"), "exec", getwd())
}
if (!file.exists(MODELS_HOME)) {
  MODELS_HOME <- system.file("exec", package = "rstanarm") 
}

context("setup")
test_that("Stan programs are available", {
  message(MODELS_HOME)
  expect_true(file.exists(MODELS_HOME))
  expect_true(file.exists(file.path(system.file("chunks", package = "rstanarm"), 
                                    "common_functions.stan")))
  
})
  
library(rstan)
Sys.unsetenv("R_TESTS")

functions <- sapply(dir(MODELS_HOME, pattern = "stan$", full.names = TRUE), function(f) {
  mc <- readLines(f)
  start <- grep("^functions[[:blank:]]*\\{[[:blank:]]*$", mc)
  if (length(start) == 1) {
    end <- grep("^}[[:blank:]]*$", mc)[1]
    return(mc[(start + 1L):(end - 1L)])
  }
  else return(as.character(NULL))
})
functions <- c(unlist(lapply(file.path(system.file("chunks", package = "rstanarm"), 
                             c("common_functions.stan",
                               "bernoulli_likelihoods.stan",
                               "binomial_likelihoods.stan",
                               "continuous_likelihoods.stan",
                               "count_likelihoods.stan")), 
                      FUN = readLines)), unlist(functions))
model_code <- paste(c("functions {", functions, "}", "model {}"), collapse = "\n")
expose_stan_functions(stanc(model_code = model_code, model_name = "Stan Functions"))
N <- 99L

# bernoulli
links <- c("logit", "probit", "cauchit", "log", "cloglog")

context("Bernoulli")
test_that("linkinv_bern returns expected results", {
  for (i in 1:length(links)) {
    eta <- -abs(rnorm(N))
    linkinv <- binomial(link = links[i])$linkinv
    expect_true(all.equal(linkinv(eta), 
                          linkinv_bern(eta, i)), info = links[i])
  }
})
context("Bernoulli")
test_that("pw_bern and ll_bern_lp return expected results", {
  for (i in 1:length(links)) {
    eta0 <- -abs(rnorm(N))
    eta1 <- -abs(rnorm(N))
    linkinv <- binomial(link = links[i])$linkinv
    ll0 <- dbinom(0, size = 1, prob = linkinv(eta0), log = TRUE)
    expect_true(all.equal(ll0, pw_bern(0, eta0, i)), info = links[i])
    ll1 <- dbinom(1, size = 1, prob = linkinv(eta1), log = TRUE)
    expect_true(all.equal(ll1, pw_bern(1, eta1, i)), info = links[i])
    expect_true(all.equal(sum(ll0, ll1), 
                          ll_bern_lp(eta0, eta1, i, c(N,N))), 
                info = links[i])
  }
})

# Binomial
trials <- 10L
context("Binomial")
test_that("linkinv_binom returns expected results", {
  for (i in 1:length(links)) {
    eta <- -abs(rnorm(N))
    linkinv <- binomial(link = links[i])$linkinv
    expect_true(all.equal(linkinv(eta), 
                          linkinv_binom(eta, i)), info = links[i])
  }
})
context("Bernoulli")
test_that("pw_binom and ll_binom_lp return expected results", {
  for (i in 1:length(links)) {
    eta <- -abs(rnorm(N))
    y <- sample.int(trials, size = N, replace = TRUE)
    linkinv <- binomial(link = links[i])$linkinv
    ll <- dbinom(y, size = trials, prob = linkinv(eta), log = TRUE)
    expect_true(all.equal(ll,  pw_binom(y, rep(trials, N), eta, i)), info = links[i])
    expect_true(all.equal(sum(ll), ll_binom_lp(y, rep(trials, N), eta, i) + 
                ifelse(i > 3, sum(lchoose(trials, y)), 0)), info = links[i])
  }
})

# Count GLM
links <- c("log", "identity", "sqrt")

context("Poisson")
test_that("linkinv_count returns expected results", {
  for (i in 1:length(links)) {
    eta <- abs(rnorm(N))
    linkinv <- poisson(link = links[i])$linkinv
    expect_true(all.equal(linkinv(eta), 
                          linkinv_count(eta, i)), info = links[i])
  }
})
context("Poisson")
test_that("pw_pois return expected results", {
  for (i in 1:length(links)) {
    y <- sample.int(10, size = N, replace = TRUE)
    eta <- abs(rnorm(N))
    linkinv <- poisson(link = links[i])$linkinv
    ll <- dpois(y, linkinv(eta), log = TRUE)
    expect_true(all.equal(ll,  pw_pois(y, eta, i)), info = links[i])
  }
})

# Negative Binomial
context("Negative Binomial")
test_that("pw_nb return expected results", {
  for (i in 1:length(links)) {
    y <- sample.int(10, size = N, replace = TRUE)
    eta <- abs(rnorm(N))
    linkinv <- poisson(link = links[i])$linkinv
    theta <- rexp(1)
    ll <- dnbinom(y, mu = linkinv(eta), size = theta, log = TRUE)
    expect_true(all.equal(ll,  pw_nb(y, eta, theta, i)), info = links[i])
  }
})

# Gaussian GLM
links <- c("identity", "log", "inverse")

context("Gaussian")
test_that("linkinv_gauss returns expected results", {
  for (i in 1:length(links)) {
    eta <- rnorm(N)
    linkinv <- gaussian(link = links[i])$linkinv
    expect_true(all.equal(linkinv(eta), linkinv_gauss(eta, i)), info = links[i])
  }
})
context("Gaussian")
test_that("pw_gauss returns expected results", {
  for (i in 1:length(links)) {
    eta <- rnorm(N)
    linkinv <- gaussian(link = links[i])$linkinv
    expect_true(all.equal(dnorm(0, mean = linkinv(eta), log = TRUE),
                          pw_gauss(rep(0,N), eta, 1, i)), info = links[i])
  }
})

# Gamma GLM
test_that("linkinv_gamma returns expected results", {
  for (i in 1:length(links)) {
    eta <- rexp(N)
    linkinv <- Gamma(link = links[i])$linkinv
    expect_true(all.equal(linkinv(eta), linkinv_gamma(eta, i)), info = links[i])
  }
})
test_that("pw_gamma returns expected results", {
  for (i in 1:length(links)) {
    eta <- rexp(N)
    shape <- rexp(1)
    linkinv <- Gamma(link = links[i])$linkinv
    y <- rgamma(N, shape, rate = 1 / linkinv(eta))
    expect_true(all.equal(dgamma(y, shape = shape, rate = shape / linkinv(eta), log = TRUE),
                          pw_gamma(y, eta, shape, i)), info = links[i])
  }
})
test_that("pw_gamma implies an actual density", {
  for (i in 1:length(links)) {
    eta <- rexp(1)
    shape <- rexp(1)
    foo <- function(y) {
      exp(pw_gamma(y, rep(eta, length(y)), shape, i))
    }
    expect_true(all.equal(1, integrate(foo, lower = 0, upper = Inf)$value, tol = 1e-5))    
  }
})
test_that("GammaReg_log returns the expected results", {
  for (i in 1:length(links)) {
    eta <- rexp(N)
    shape <- rexp(1)
    linkinv <- Gamma(link = links[i])$linkinv
    y <- rgamma(N, shape, rate = 1 / linkinv(eta))
    expect_true(all.equal(sum(dgamma(y, shape = shape, 
                                     rate = shape / linkinv(eta), log = TRUE)),
                          GammaReg(y, eta, shape, i, sum(log(y)))), info = links[i])
  }
})
  
# Inverse Gaussian GLM
links <- c(links, "1/mu^2")
test_that("linkinv_inv_gaussian returns expected results", {
  for (i in 1:length(links)) {
    eta <- rgamma(N, 2, 1)
    linkinv <- inverse.gaussian(link = links[i])$linkinv
    expect_true(all.equal(linkinv(eta), linkinv_inv_gaussian(eta, i)), info = links[i])
  }
})
rinvGauss <- function(n, mu, lambda) {
  # from https://en.wikipedia.org/wiki/Inverse_Gaussian_distribution
  y <- rchisq(n, 1)
  mu2 <- mu^2
  x <- mu + 0.5 * mu2 * y / lambda - 0.5 * mu / lambda *
       sqrt(4 * mu * lambda * y + mu2 * y^2)
  z <- runif(n)
  out <- ifelse(z <= mu / (mu + x), x, mu2 / x)
  return(out)
}
dinvGauss <- function(x, mu, lambda, log = FALSE) {
  out <- 0.5 * log(0.5 * lambda / pi) - 1.5 * log(x) - 
         0.5 * lambda / mu^2 * (x - mu)^2 / x
  if (!log) out <- exp(out)
  return(out)
}
test_that("pw_inv_gaussian returns expected results", {
  for (i in 1:length(links)) {
    eta <- rgamma(N, 2, 1)
    lambda <- rexp(1)
    linkinv <- inverse.gaussian(link = links[i])$linkinv
    y <- rinvGauss(N, linkinv(eta), lambda)
    expect_true(all.equal(dinvGauss(y, linkinv(eta), lambda, log = TRUE),
                          pw_inv_gaussian(y, eta, lambda, i, log(y), sqrt(y))), info = links[i])
  }
})
test_that("pw_inv_gaussian implies an actual density", {
  for (i in 1:length(links)) {
    eta <- rgamma(1, 2, 1)
    lambda <- rexp(1)
    foo <- function(y) {
      exp(pw_inv_gaussian(y, rep(eta, length(y)), lambda, i, log(y), sqrt(y)))
    }
    expect_true(all.equal(1, integrate(foo, lower = 0, upper = Inf)$value, tol = 1e-4))    
  }
})
test_that("inv_gaussian returns expected results", {
  for (i in 1:length(links)) {
    eta <- rgamma(N, 2, 1)
    lambda <- rexp(1)
    linkinv <- inverse.gaussian(link = links[i])$linkinv
    y <- rinvGauss(N, linkinv(eta), lambda)
    expect_true(all.equal(sum(dinvGauss(y, linkinv(eta), lambda, log = TRUE)),
                          inv_gaussian(y, linkinv_inv_gaussian(eta,i), 
                                       lambda, sum(log(y)), sqrt(y))), 
                info = links[i])
  }
})

# lm
N <- 99L
context("lm")
test_that("ll_mvn_ols_qr_lp returns expected results", {
  X <- matrix(rnorm(2 * N), N, 2)
  y <- 1 + X %*% c(2:3) + rnorm(N)
  ols <- lm.fit(cbind(1,X), y)
  b <- coef(ols)
  X <- sweep(X, MARGIN = 2, STATS = colMeans(X), FUN = "-")
  intercept <- 0.5
  beta <- rnorm(2)
  sigma <- rexp(1)
  SSR <- crossprod(residuals(ols))[1]
  ll <- sum(dnorm(y, intercept + X %*% beta, sigma, log = TRUE))
  decomposition <- qr(X)
  Q <- qr.Q(decomposition)
  R <- qr.R(decomposition)
  R_inv <- qr.solve(decomposition, Q)
  b <- R %*% b[-1]
  beta <- R %*% beta
  expect_true(all.equal(ll, ll_mvn_ols_qr_lp(beta, b, intercept, mean(y), 
                                             SSR, sigma, N)))
})

# polr
links <- c("logistic", "probit", "loglog", "cloglog", "cauchit")
context("polr")
test_that("CDF_polr returns expected results", {
  for (i in 1:length(links)) {
    x <- rnorm(1)
    if (i == 1) linkinv <- make.link("logit")$linkinv
    else if (i == 3) linkinv <- rstanarm:::pgumbel
    else linkinv <- make.link(links[i])$linkinv
    expect_true(all.equal(linkinv(x), CDF_polr(x, i)))
  }
})
context("polr")
test_that("pw_polr returns expected results", {
  J <- 3
  for (i in 1:length(links)) {
    x <- matrix(rnorm(N * 2), nrow = N, ncol = 2)
    beta <- rnorm(2)
    zeta <- sort(rnorm(J-1))
    eta <- c(x %*% beta)
    y <- apply(rmultinom(N, 1, prob = rep(1/J, J)) == 1, 2, which)
    model <- MASS::polr(as.factor(y) ~ x, method = links[i], 
                        start = c(beta, zeta), control = list(maxit = 0))
    Pr <- fitted(model)
    Pr <- sapply(1:N, FUN = function(i) Pr[i,y[i]])
    log_pr <- pw_polr(y, eta, zeta, i, 1)
    log_Pr <- log(Pr)
    good <- is.finite(log_pr) & is.finite(log_Pr) & log_Pr > -30
    expect_equal(log_Pr[good], log_pr[good], info = links[i], 
                 tolerance = 1e-6)
  }
})
rdirichlet <- function(n, alpha) {
  # from MCMCpack::rdirichlet and licensed under the GPL
  l <- length(alpha)
  x <- matrix(rgamma(l * n, alpha), ncol = l, byrow = TRUE)
  sm <- x %*% rep(1, l)
  return(x/as.vector(sm))
}
context("polr")
test_that("make_cutpoints returns expected results", {
  J <- 5L
  for (i in 1:length(links)) {
    p <- rdirichlet(1, rep(1,J))[1,]
    cutpoints <- make_cutpoints(p, 1, i)
    for (j in 1:length(cutpoints)) {
      expect_true(all.equal(sum(p[1:j]), CDF_polr(cutpoints[j], i)))
    }
  }
})
context("polr")
test_that("draw_ystar_rng returns expected results", {
  l <- -0.1
  u <-  0.1
  eta <- 0
  for (i in 1:length(links)) {
    draw <- draw_ystar_rng(l, u, eta, i)
    expect_true(draw > l)
    expect_true(draw < u)
  }
})

context("glmer")
test_that("the Stan equivalent of lme4's Z %*% b works", {
  stopifnot(require(lme4))
  stopifnot(require(Matrix))
  test_lme4 <- function(group) {
    Lambdati <- group$Lambdat
    Lind <- group$Lind
    theta <- group$theta
    
    group <- rstanarm:::pad_reTrms(Ztlist = group$Ztlist, cnms = group$cnms, 
                                   flist = group$flist)
    Z <- group$Z
    p <- sapply(group$cnms, FUN = length)
    l <- sapply(attr(group$flist, "assign"), function(i) nlevels(group$flist[,i]))
    
    len_theta_L <- sum(choose(p,2), p)
    expect_true(len_theta_L == length(theta))
    dispersion <- runif(1)
    tau <- as.array(rgamma(length(p), shape = 1, scale = 1))
    scale <- as.array(abs(rcauchy(length(p))))
    zeta <- as.array(rgamma(sum(p[p > 1]), shape = 1, scale = 1))
    rho <- as.array(rbeta(sum(p - 1), 1, 1))
    z_T <- as.array(rnorm(sum(pmax(0, choose(p,2) - 1))))
    
    theta_L <- make_theta_L(len_theta_L, p, dispersion, tau, scale, zeta, rho, z_T)
    expect_true(all(theta_L[theta == 1] > 0))
    Lambdati@x <- theta_L[Lind]
    
    z_b <- rnorm(ncol(Z))
    b <- make_b(z_b, theta_L, p, l)
    mark <- colnames(Z) == ""
    expect_equal(b[!mark], as.vector(Matrix::t(Lambdati) %*% z_b[!mark]), 
                 tol = 1e-14)
    
    parts <- extract_sparse_parts(Z)
    Zb <- test_csr_matrix_times_vector(nrow(Z), ncol(Z), parts$w, 
                                       parts$v, parts$u, b)
    expect_equal(Zb, as.vector(Z %*% b), tol = 1e-14)
  }
  test_lme4(glFormula(Reaction ~ Days + (Days | Subject), data = sleepstudy)$reTrms)
  test_lme4(glFormula(Reaction ~ Days + (Days || Subject), data = sleepstudy)$reTrms)
  test_lme4(glFormula(Reaction ~ Days + (1 | Subject), data = sleepstudy)$reTrms)
  test_lme4(glFormula(cbind(incidence, size - incidence) ~ period + (1 | herd),
                            data = cbpp, family = binomial)$reTrms)
  cbpp$obs <- 1:nrow(cbpp)
  test_lme4(glFormula(cbind(incidence, size - incidence) ~ period +
                        (1 | herd) +  (1|obs), family = binomial, data = cbpp)$reTrms)
  data(toenail, package = "HSAUR3")
  test_lme4(glFormula(outcome ~ visit + treatment + (visit|treatment) + (1|patientID),
                      data=toenail, family = binomial)$reTrms)
  data(clouds, package = "HSAUR3")
  test_lme4(glFormula(rainfall ~ sne + cloudcover + prewetness + echomotion + 
                        (1 + sne + cloudcover + prewetness|seeding) +  
                        (1 + sne + cloudcover + prewetness||echomotion),
                      data=clouds, family = gaussian)$reTrms)
  test_lme4(glFormula(angle ~ recipe + temp + (1|recipe:replicate), data = cake)$reTrms)
})

<<<<<<< HEAD
# beta
links <- c("logit", "probit", "cloglog", "cauchit", "log")

context("Beta")
test_that("linkinv_beta returns expected results", {
  for (i in 1:length(links)) {
    eta <- -abs(rnorm(N))
    linkinv <- binomial(link = links[i])$linkinv
    expect_true(all.equal(linkinv(eta), 
                          linkinv_beta(eta, i)), info = links[i])
  }
})
context("Beta")
test_that("pw_beta and ll_beta_lp return expected results", {
  for (i in 1:length(links)) {
    eta <- -abs(rnorm(N))
    mu <- linkinv_beta(eta, i)
    dispersion <- 4/3
    linkinv <- binomial(link = links[i])$linkinv
    ll <- dbeta(1/3, mu*dispersion, (1-mu)*dispersion, log = TRUE)
    expect_true(all.equal(ll, pw_beta(rep(1/3,N) , eta, dispersion, i)), info = links[i])
  }
=======
context("glmer")
test_that("the Cornish-Fisher expansion from standard normal to Student t works", {
  df <- exp(1) / pi
  approx_t <- sapply(rnorm(1000), FUN = CFt, df = df)
  expect_true(ks.test(approx_t, "pt", df = df, exact = TRUE)$p.value > 0.05)
>>>>>>> 68e62e33
})<|MERGE_RESOLUTION|>--- conflicted
+++ resolved
@@ -358,6 +358,7 @@
   }
 })
 
+# glmer
 context("glmer")
 test_that("the Stan equivalent of lme4's Z %*% b works", {
   stopifnot(require(lme4))
@@ -416,34 +417,33 @@
   test_lme4(glFormula(angle ~ recipe + temp + (1|recipe:replicate), data = cake)$reTrms)
 })
 
-<<<<<<< HEAD
-# beta
-links <- c("logit", "probit", "cloglog", "cauchit", "log")
-
-context("Beta")
-test_that("linkinv_beta returns expected results", {
-  for (i in 1:length(links)) {
-    eta <- -abs(rnorm(N))
-    linkinv <- binomial(link = links[i])$linkinv
-    expect_true(all.equal(linkinv(eta), 
-                          linkinv_beta(eta, i)), info = links[i])
-  }
-})
-context("Beta")
-test_that("pw_beta and ll_beta_lp return expected results", {
-  for (i in 1:length(links)) {
-    eta <- -abs(rnorm(N))
-    mu <- linkinv_beta(eta, i)
-    dispersion <- 4/3
-    linkinv <- binomial(link = links[i])$linkinv
-    ll <- dbeta(1/3, mu*dispersion, (1-mu)*dispersion, log = TRUE)
-    expect_true(all.equal(ll, pw_beta(rep(1/3,N) , eta, dispersion, i)), info = links[i])
-  }
-=======
 context("glmer")
 test_that("the Cornish-Fisher expansion from standard normal to Student t works", {
   df <- exp(1) / pi
   approx_t <- sapply(rnorm(1000), FUN = CFt, df = df)
   expect_true(ks.test(approx_t, "pt", df = df, exact = TRUE)$p.value > 0.05)
->>>>>>> 68e62e33
+})
+
+# betareg
+links <- c("logit", "probit", "cloglog", "cauchit", "log")
+
+context("betareg")
+test_that("linkinv_beta returns expected results", {
+  for (i in 1:length(links)) {
+    eta <- -abs(rnorm(N))
+    linkinv <- binomial(link = links[i])$linkinv
+    expect_true(all.equal(linkinv(eta), 
+                          linkinv_beta(eta, i)), info = links[i])
+  }
+})
+context("betareg")
+test_that("pw_beta and ll_beta_lp return expected results", {
+  for (i in 1:length(links)) {
+    eta <- -abs(rnorm(N))
+    mu <- linkinv_beta(eta, i)
+    dispersion <- 4/3
+    linkinv <- binomial(link = links[i])$linkinv
+    ll <- dbeta(1/3, mu*dispersion, (1-mu)*dispersion, log = TRUE)
+    expect_true(all.equal(ll, pw_beta(rep(1/3,N) , eta, dispersion, i)), info = links[i])
+  }
 })