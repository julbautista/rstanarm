--- conflicted
+++ resolved
@@ -264,7 +264,6 @@
   expect_output(print(prior_summary(fit)), "~ hs_plus(df1 = ", fixed = TRUE)
 })
 
-<<<<<<< HEAD
 test_that("model with laplace prior doesn't error", {
   expect_output(stan_glm(mpg ~ ., data = mtcars, prior = laplace(), 
                          seed = SEED, algorithm = "meanfield", QR = FALSE), 
@@ -277,10 +276,7 @@
                 regexp = "Automatic Differentiation Variational Inference")
 })
 
-test_that("prior_dispersion argument is detected properly", {
-=======
 test_that("prior_aux argument is detected properly", {
->>>>>>> a1736c67
   fit <- stan_glm(mpg ~ wt, data = mtcars, iter = 10, chains = 1, seed = SEED, 
                   refresh = -1, prior_aux = exponential(5))
   expect_identical(
