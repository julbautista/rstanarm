# tests can be run using devtools::test() or manually by loading testthat 
# package and then running the code below possibly with options(mc.cores = 4).

library(rstanarm)
set.seed(123)

threshold <- 0.1

f1 <- function(x) cbind(coef(x), se(x))
f2 <- function(x) summary(x)$coefficients[,1:2]

<<<<<<< HEAD
context("stan_lm and stan_glm")
test_that("gaussian(link = 'log') returns expected result for trees example", {
  # example using trees dataset
  fit1 <- stan_glm(Volume ~ log(Girth) + log(Height), data = trees, 
                 family = gaussian(link = "log"), iter = 400, seed = 123)
=======
context("stan_glm (gaussian, log link)")
test_that("gaussian(link = 'log') returns expected result for trees example", {
  # example using trees dataset
  fit1 <- stan_glm(Volume ~ log(Girth) + log(Height), data = trees, 
                   family = gaussian(link = "log"), iter = 400, seed = 123)
>>>>>>> 0957df39
  val1 <- f1(fit1)
  ans <- f2(lm(log(Volume) ~ log(Girth) + log(Height),data = trees))
  diff1 <- abs(val1 - ans)
  expect_true(all(diff1 < threshold))
})


context("stan_glm (poisson)")
test_that("stan_glm returns expected result for glm poisson example", {
  # example from help("glm")
  counts <- c(18,17,15,20,10,20,25,13,12)
  outcome <- gl(3,1,9)
  treatment <- gl(3,3)
  fit <- stan_glm(counts ~ outcome + treatment, family = poisson(), 
                  iter = 400, seed = 123)
  val <- f1(fit)
  ans <- f2(glm(counts ~ outcome + treatment, family = poisson()))
  diff <- abs(val - ans)
  expect_true(all(diff < threshold))
})

context("stan_glm (gaussian)")
test_that("stan_glm returns expected result for cars example", {
  # example using cars dataset
  fit <- stan_glm(log(dist) ~ log(speed), data = cars, 
                  family = gaussian(link = "identity"), 
                  iter = 400, seed = 123)
  val <- f1(fit)
  ans <- f2(glm(log(dist) ~ log(speed), data = cars, family = gaussian(link = "identity")))
  diff <- abs(val - ans)
  expect_true(all(diff < threshold))
})

context("stan_glm (bernoulli)")
test_that("stan_glm returns expected result for bernoulli (logit and probit)", {
  # bernoulli example
  sd1 <- 1; sd2 <- 3; corr_12 <- -0.4
  Sigma <- matrix(c(sd1^2, rep(prod(corr_12, sd1, sd2), 2), sd2^2), 2, 2)
  x <- t(t(chol(Sigma)) %*% matrix(rnorm(500), 2, 250))
  b <- c(-0.5, 1)
  theta <- 1/(1 + exp(-x %*% b))
  y <- rbinom(length(theta), size = 1, prob = theta)
  
  fit <- stan_glm(y ~ x, family = "binomial", iter = 400, seed = 123)
  fit2 <- stan_glm(y ~ x, family = binomial(link = "probit"), iter = 400, 
                   seed = 123)
  val <- f1(fit) 
  val2 <- f1(fit2)
  ans <- f2(glm(y ~ x, family = "binomial"))
  ans2 <- f2(glm(y ~ x, family = binomial(link = "probit"))) 
  diff <- abs(val - ans)
  diff2 <- abs(val2 - ans2)
  testthat::expect_true(all(diff < threshold))
  testthat::expect_true(all(diff2 < threshold))
})

context("stan_glm (binomial)")
test_that("stan_glm returns expected result for binomial example", {
  # example using simulated data
  N <- 50
  trials <- rpois(N, lambda = 30)
  X <- cbind(1, matrix(rnorm(N * 3), N, 3))
  b <- c(-0.5, 0.5, 0.1, -0.75)
  yes <- rbinom(N, size = trials, prob = 1 / (1 + exp(- X %*% b)))
  y <- cbind(yes, trials - yes)
  X <- X[,-1]
  fit <- stan_glm(y ~ X, family = binomial, iter = 400, seed = 123)
  val <- f1(fit)
  ans <- f2(glm(y ~ X, family = binomial))
  diff <- abs(val - ans)
  testthat::expect_true(all(diff < threshold))
})<|MERGE_RESOLUTION|>--- conflicted
+++ resolved
@@ -9,19 +9,12 @@
 f1 <- function(x) cbind(coef(x), se(x))
 f2 <- function(x) summary(x)$coefficients[,1:2]
 
-<<<<<<< HEAD
-context("stan_lm and stan_glm")
-test_that("gaussian(link = 'log') returns expected result for trees example", {
-  # example using trees dataset
-  fit1 <- stan_glm(Volume ~ log(Girth) + log(Height), data = trees, 
-                 family = gaussian(link = "log"), iter = 400, seed = 123)
-=======
+
 context("stan_glm (gaussian, log link)")
 test_that("gaussian(link = 'log') returns expected result for trees example", {
   # example using trees dataset
   fit1 <- stan_glm(Volume ~ log(Girth) + log(Height), data = trees, 
                    family = gaussian(link = "log"), iter = 400, seed = 123)
->>>>>>> 0957df39
   val1 <- f1(fit1)
   ans <- f2(lm(log(Volume) ~ log(Girth) + log(Height),data = trees))
   diff1 <- abs(val1 - ans)
