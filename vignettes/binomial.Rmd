--- conflicted
+++ resolved
@@ -166,16 +166,9 @@
                  prior = t_prior, prior_intercept = t_prior,  
                  chains = CHAINS, cores = CORES, seed = SEED, iter = ITER)
 ```
-```{r}
-(coef_fit1 <- round(coef(fit1), 3))
-```
-<<<<<<< HEAD
-=======
 ```{r, echo=FALSE}
 print(coef_fit1)
 ```
-
->>>>>>> 25eccba5
 The `formula`, `data` and `family` arguments to `stan_glm` are specified in
 exactly the same way as for `glm`. We've also added the optional additional 
 arguments `chains` (how many chains we want to execute), `cores` (how many 
@@ -228,24 +221,13 @@
 switching to be more likely from wells with high arsenic levels" (pg. 90). 
 We only need to change the formula, so we can use the `update` function:
 
-<<<<<<< HEAD
-```{r ARSENIC-stan_glm2, results = "hide"}
-=======
 ```{r ARSENIC-stan_glm2, results="hide"}
->>>>>>> 25eccba5
 fit2 <- update(fit1, formula = switch ~ dist100 + arsenic) 
 ```
 ```{r}
 (coef_fit2 <- round(coef(fit2), 3))
 ```
-<<<<<<< HEAD
-=======
-```{r, echo=FALSE}
-print(coef_fit2)
-```
-
-
->>>>>>> 25eccba5
+
 As expected the coefficient on `arsenic` is positive. Net of distance, an 
 increase of 1 in the concentration of arsenic is associated with an increase 
 of `r coef_fit2[3]` in the log-odds of well-switching. The plot
